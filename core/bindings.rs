// Copyright 2018-2020 the Deno authors. All rights reserved. MIT license.

use crate::es_isolate::EsIsolate;
use crate::isolate::Isolate;
use crate::isolate::PinnedBuf;
use crate::isolate::SHARED_RESPONSE_BUF_SIZE;

use rusty_v8 as v8;
use v8::InIsolate;
use v8::MapFnTo;

use libc::c_void;
use std::convert::TryFrom;
use std::option::Option;
use std::ptr;
use std::slice;

lazy_static! {
  pub static ref EXTERNAL_REFERENCES: v8::ExternalReferences =
    v8::ExternalReferences::new(&[
      v8::ExternalReference {
        function: print.map_fn_to()
      },
      v8::ExternalReference {
        function: recv.map_fn_to()
      },
      v8::ExternalReference {
        function: send.map_fn_to()
      },
      v8::ExternalReference {
        function: eval_context.map_fn_to()
      },
      v8::ExternalReference {
        function: error_to_json.map_fn_to()
      },
      v8::ExternalReference {
        getter: shared_getter.map_fn_to()
      },
      v8::ExternalReference {
        message: message_callback
      },
      v8::ExternalReference {
        function: queue_microtask.map_fn_to()
      },
    ]);
}

pub fn script_origin<'a>(
  s: &mut impl v8::ToLocal<'a>,
  resource_name: v8::Local<'a, v8::String>,
) -> v8::ScriptOrigin<'a> {
  let resource_line_offset = v8::Integer::new(s, 0);
  let resource_column_offset = v8::Integer::new(s, 0);
  let resource_is_shared_cross_origin = v8::Boolean::new(s, false);
  let script_id = v8::Integer::new(s, 123);
  let source_map_url = v8::String::new(s, "source_map_url").unwrap();
  let resource_is_opaque = v8::Boolean::new(s, true);
  let is_wasm = v8::Boolean::new(s, false);
  let is_module = v8::Boolean::new(s, false);
  v8::ScriptOrigin::new(
    resource_name.into(),
    resource_line_offset,
    resource_column_offset,
    resource_is_shared_cross_origin,
    script_id,
    source_map_url.into(),
    resource_is_opaque,
    is_wasm,
    is_module,
  )
}

pub fn module_origin<'a>(
  s: &mut impl v8::ToLocal<'a>,
  resource_name: v8::Local<'a, v8::String>,
) -> v8::ScriptOrigin<'a> {
  let resource_line_offset = v8::Integer::new(s, 0);
  let resource_column_offset = v8::Integer::new(s, 0);
  let resource_is_shared_cross_origin = v8::Boolean::new(s, false);
  let script_id = v8::Integer::new(s, 123);
  let source_map_url = v8::String::new(s, "source_map_url").unwrap();
  let resource_is_opaque = v8::Boolean::new(s, true);
  let is_wasm = v8::Boolean::new(s, false);
  let is_module = v8::Boolean::new(s, true);
  v8::ScriptOrigin::new(
    resource_name.into(),
    resource_line_offset,
    resource_column_offset,
    resource_is_shared_cross_origin,
    script_id,
    source_map_url.into(),
    resource_is_opaque,
    is_wasm,
    is_module,
  )
}

pub fn initialize_context<'a>(
  scope: &mut impl v8::ToLocal<'a>,
  mut context: v8::Local<v8::Context>,
) {
  context.enter();

  let global = context.global(scope);

  let deno_val = v8::Object::new(scope);

  global.set(
    context,
    v8::String::new(scope, "Deno").unwrap().into(),
    deno_val.into(),
  );

  let mut core_val = v8::Object::new(scope);

  deno_val.set(
    context,
    v8::String::new(scope, "core").unwrap().into(),
    core_val.into(),
  );

  let mut print_tmpl = v8::FunctionTemplate::new(scope, print);
  let print_val = print_tmpl.get_function(scope, context).unwrap();
  core_val.set(
    context,
    v8::String::new(scope, "print").unwrap().into(),
    print_val.into(),
  );

  let mut recv_tmpl = v8::FunctionTemplate::new(scope, recv);
  let recv_val = recv_tmpl.get_function(scope, context).unwrap();
  core_val.set(
    context,
    v8::String::new(scope, "recv").unwrap().into(),
    recv_val.into(),
  );

  let mut send_tmpl = v8::FunctionTemplate::new(scope, send);
  let send_val = send_tmpl.get_function(scope, context).unwrap();
  core_val.set(
    context,
    v8::String::new(scope, "send").unwrap().into(),
    send_val.into(),
  );

  let mut eval_context_tmpl = v8::FunctionTemplate::new(scope, eval_context);
  let eval_context_val =
    eval_context_tmpl.get_function(scope, context).unwrap();
  core_val.set(
    context,
    v8::String::new(scope, "evalContext").unwrap().into(),
    eval_context_val.into(),
  );

  let mut error_to_json_tmpl = v8::FunctionTemplate::new(scope, error_to_json);
  let error_to_json_val =
    error_to_json_tmpl.get_function(scope, context).unwrap();
  core_val.set(
    context,
    v8::String::new(scope, "errorToJSON").unwrap().into(),
    error_to_json_val.into(),
  );

  core_val.set_accessor(
    context,
    v8::String::new(scope, "shared").unwrap().into(),
    shared_getter,
  );

  // Direct bindings on `window`.
  let mut queue_microtask_tmpl =
    v8::FunctionTemplate::new(scope, queue_microtask);
  let queue_microtask_val =
    queue_microtask_tmpl.get_function(scope, context).unwrap();
  global.set(
    context,
    v8::String::new(scope, "queueMicrotask").unwrap().into(),
    queue_microtask_val.into(),
  );

  context.exit();
}

pub unsafe fn slice_to_uint8array<'sc>(
  deno_isolate: &mut Isolate,
  scope: &mut impl v8::ToLocal<'sc>,
  buf: &[u8],
) -> v8::Local<'sc, v8::Uint8Array> {
  if buf.is_empty() {
    let ab = v8::ArrayBuffer::new(scope, 0);
    return v8::Uint8Array::new(ab, 0, 0).expect("Failed to create UintArray8");
  }

  let buf_len = buf.len();
  let buf_ptr = buf.as_ptr();

  // To avoid excessively allocating new ArrayBuffers, we try to reuse a single
  // global ArrayBuffer. The caveat is that users must extract data from it
  // before the next tick. We only do this for ArrayBuffers less than 1024
  // bytes.
  let ab = if buf_len > SHARED_RESPONSE_BUF_SIZE {
    // Simple case. We allocate a new ArrayBuffer for this.
    v8::ArrayBuffer::new(scope, buf_len)
  } else if deno_isolate.shared_response_buf.is_empty() {
    let buf = v8::ArrayBuffer::new(scope, SHARED_RESPONSE_BUF_SIZE);
    deno_isolate.shared_response_buf.set(scope, buf);
    buf
  } else {
    deno_isolate.shared_response_buf.get(scope).unwrap()
  };

  let mut backing_store = ab.get_backing_store();
  let data = backing_store.data();
  let data: *mut u8 = data as *mut libc::c_void as *mut u8;
  std::ptr::copy_nonoverlapping(buf_ptr, data, buf_len);
  v8::Uint8Array::new(ab, 0, buf_len).expect("Failed to create UintArray8")
}

pub extern "C" fn host_import_module_dynamically_callback(
  context: v8::Local<v8::Context>,
  referrer: v8::Local<v8::ScriptOrModule>,
  specifier: v8::Local<v8::String>,
) -> *mut v8::Promise {
  let mut cbs = v8::CallbackScope::new(context);
  let mut hs = v8::EscapableHandleScope::new(cbs.enter());
  let scope = hs.enter();
  let isolate = scope.isolate();
  let deno_isolate: &mut EsIsolate =
    unsafe { &mut *(isolate.get_data(1) as *mut EsIsolate) };

  // NOTE(bartlomieju): will crash for non-UTF-8 specifier
  let specifier_str = specifier
    .to_string(scope)
    .unwrap()
    .to_rust_string_lossy(scope);
  let referrer_name = referrer.get_resource_name();
  let referrer_name_str = referrer_name
    .to_string(scope)
    .unwrap()
    .to_rust_string_lossy(scope);

  // TODO(ry) I'm not sure what HostDefinedOptions is for or if we're ever going
  // to use it. For now we check that it is not used. This check may need to be
  // changed in the future.
  let host_defined_options = referrer.get_host_defined_options();
  assert_eq!(host_defined_options.length(), 0);

  let mut resolver = v8::PromiseResolver::new(scope, context).unwrap();
  let promise = resolver.get_promise(scope);

  let mut resolver_handle = v8::Global::new();
  resolver_handle.set(scope, resolver);

  let import_id = deno_isolate.next_dyn_import_id;
  deno_isolate.next_dyn_import_id += 1;
  deno_isolate
    .dyn_import_map
    .insert(import_id, resolver_handle);

  deno_isolate.dyn_import_cb(&specifier_str, &referrer_name_str, import_id);

  &mut *scope.escape(promise)
}

pub extern "C" fn host_initialize_import_meta_object_callback(
  context: v8::Local<v8::Context>,
  module: v8::Local<v8::Module>,
  meta: v8::Local<v8::Object>,
) {
  let mut cbs = v8::CallbackScope::new(context);
  let mut hs = v8::HandleScope::new(cbs.enter());
  let scope = hs.enter();
  let isolate = scope.isolate();
  let deno_isolate: &mut EsIsolate =
    unsafe { &mut *(isolate.get_data(1) as *mut EsIsolate) };

  let id = module.get_identity_hash();
  assert_ne!(id, 0);

  let info = deno_isolate.modules.get_info(id).expect("Module not found");

  meta.create_data_property(
    context,
    v8::String::new(scope, "url").unwrap().into(),
    v8::String::new(scope, &info.name).unwrap().into(),
  );
  meta.create_data_property(
    context,
    v8::String::new(scope, "main").unwrap().into(),
    v8::Boolean::new(scope, info.main).into(),
  );
}

pub extern "C" fn message_callback(
  message: v8::Local<v8::Message>,
  _exception: v8::Local<v8::Value>,
) {
  let mut scope = v8::CallbackScope::new(message);
  let mut scope = v8::HandleScope::new(scope.enter());
  let scope = scope.enter();

  let deno_isolate: &mut Isolate =
    unsafe { &mut *(scope.isolate().get_data(0) as *mut Isolate) };

  assert!(!deno_isolate.global_context.is_empty());
  let context = deno_isolate.global_context.get(scope).unwrap();

  // TerminateExecution was called
  if scope.isolate().is_execution_terminating() {
    let u = v8::new_undefined(scope);
    deno_isolate.handle_exception(scope, context, u.into());
    return;
  }

  let json_str = deno_isolate.encode_message_as_json(scope, context, message);
  deno_isolate.last_exception = Some(json_str);
}

pub extern "C" fn promise_reject_callback(message: v8::PromiseRejectMessage) {
  let mut scope = v8::CallbackScope::new(&message);
  let mut scope = v8::HandleScope::new(scope.enter());
  let scope = scope.enter();

  let deno_isolate: &mut Isolate =
    unsafe { &mut *(scope.isolate().get_data(0) as *mut Isolate) };

  let mut context = deno_isolate.global_context.get(scope).unwrap();
  context.enter();

  let promise = message.get_promise();
  let promise_id = promise.get_identity_hash();

  match message.get_event() {
    v8::PromiseRejectEvent::PromiseRejectWithNoHandler => {
      let error = message.get_value();
      let mut error_global = v8::Global::<v8::Value>::new();
      error_global.set(scope, error);
      deno_isolate
        .pending_promise_map
        .insert(promise_id, error_global);
    }
    v8::PromiseRejectEvent::PromiseHandlerAddedAfterReject => {
      if let Some(mut handle) =
        deno_isolate.pending_promise_map.remove(&promise_id)
      {
        handle.reset(scope);
      }
    }
    v8::PromiseRejectEvent::PromiseRejectAfterResolved => {}
    v8::PromiseRejectEvent::PromiseResolveAfterResolved => {
      // Should not warn. See #1272
    }
  };

  context.exit();
}

fn print(
  scope: v8::FunctionCallbackScope,
  args: v8::FunctionCallbackArguments,
  _rv: v8::ReturnValue,
) {
  let arg_len = args.length();
  assert!(arg_len >= 0 && arg_len <= 2);

  let obj = args.get(0);
  let is_err_arg = args.get(1);

  let mut hs = v8::HandleScope::new(scope);
  let scope = hs.enter();

  let mut is_err = false;
  if arg_len == 2 {
    let int_val = is_err_arg
      .integer_value(scope)
      .expect("Unable to convert to integer");
    is_err = int_val != 0;
  };
  let mut try_catch = v8::TryCatch::new(scope);
  let _tc = try_catch.enter();
  let str_ = match obj.to_string(scope) {
    Some(s) => s,
    None => v8::String::new(scope, "").unwrap(),
  };
  if is_err {
    eprint!("{}", str_.to_rust_string_lossy(scope));
  } else {
    print!("{}", str_.to_rust_string_lossy(scope));
  }
}

fn recv(
  scope: v8::FunctionCallbackScope,
  args: v8::FunctionCallbackArguments,
  _rv: v8::ReturnValue,
) {
  let deno_isolate: &mut Isolate =
    unsafe { &mut *(scope.isolate().get_data(0) as *mut Isolate) };

  if !deno_isolate.js_recv_cb.is_empty() {
    let msg = v8::String::new(scope, "Deno.core.recv already called.").unwrap();
    scope.isolate().throw_exception(msg.into());
    return;
  }

  let recv_fn = v8::Local::<v8::Function>::try_from(args.get(0)).unwrap();
  deno_isolate.js_recv_cb.set(scope, recv_fn);
}

fn send(
  scope: v8::FunctionCallbackScope,
  args: v8::FunctionCallbackArguments,
  mut rv: v8::ReturnValue,
) {
  let deno_isolate: &mut Isolate =
    unsafe { &mut *(scope.isolate().get_data(0) as *mut Isolate) };
  assert!(!deno_isolate.global_context.is_empty());

  let op_id = v8::Local::<v8::Uint32>::try_from(args.get(0))
    .unwrap()
    .value() as u32;

  let control = match v8::Local::<v8::ArrayBufferView>::try_from(args.get(1)) {
    Ok(view) => {
      let mut backing_store = view.buffer().unwrap().get_backing_store();
      let backing_store_ptr = backing_store.data() as *mut _ as *mut u8;
      let view_ptr = unsafe { backing_store_ptr.add(view.byte_offset()) };
      let view_len = view.byte_length();
      unsafe { slice::from_raw_parts(view_ptr, view_len) }
    }
    Err(..) => unsafe { slice::from_raw_parts(ptr::null(), 0) },
  };

  let zero_copy: Option<PinnedBuf> =
    v8::Local::<v8::ArrayBufferView>::try_from(args.get(2))
      .map(PinnedBuf::new)
      .ok();

  // If response is empty then it's either async op or exception was thrown
  let maybe_response = deno_isolate.dispatch_op(op_id, control, zero_copy);

  if let Some(response) = maybe_response {
    // Synchronous response.
    // Note op_id is not passed back in the case of synchronous response.
    let (_op_id, buf) = response;

    if !buf.is_empty() {
      let ab = unsafe { slice_to_uint8array(deno_isolate, scope, &buf) };
      rv.set(ab.into())
    }
  }
}

fn eval_context(
  scope: v8::FunctionCallbackScope,
  args: v8::FunctionCallbackArguments,
  mut rv: v8::ReturnValue,
) {
  let deno_isolate: &mut Isolate =
    unsafe { &mut *(scope.isolate().get_data(0) as *mut Isolate) };
  assert!(!deno_isolate.global_context.is_empty());
  let context = deno_isolate.global_context.get(scope).unwrap();

  let source = match v8::Local::<v8::String>::try_from(args.get(0)) {
    Ok(s) => s,
    Err(_) => {
      let msg = v8::String::new(scope, "Invalid argument").unwrap();
      let exception = v8::type_error(scope, msg);
      scope.isolate().throw_exception(exception);
      return;
    }
  };

  let output = v8::Array::new(scope, 2);
  /*
   output[0] = result
   output[1] = ErrorInfo | null
     ErrorInfo = {
       thrown: Error | any,
       isNativeError: boolean,
       isCompileError: boolean,
     }
  */
  let mut try_catch = v8::TryCatch::new(scope);
  let tc = try_catch.enter();
  let name = v8::String::new(scope, "<unknown>").unwrap();
  let origin = script_origin(scope, name);
  let maybe_script = v8::Script::compile(scope, context, source, Some(&origin));

  if maybe_script.is_none() {
    assert!(tc.has_caught());
    let exception = tc.exception().unwrap();

    output.set(
      context,
      v8::Integer::new(scope, 0).into(),
      v8::new_null(scope).into(),
    );

    let errinfo_obj = v8::Object::new(scope);
    errinfo_obj.set(
      context,
      v8::String::new(scope, "isCompileError").unwrap().into(),
      v8::Boolean::new(scope, true).into(),
    );

    errinfo_obj.set(
      context,
      v8::String::new(scope, "isNativeError").unwrap().into(),
      v8::Boolean::new(scope, exception.is_native_error()).into(),
    );

    errinfo_obj.set(
      context,
      v8::String::new(scope, "thrown").unwrap().into(),
      exception,
    );

    output.set(
      context,
      v8::Integer::new(scope, 1).into(),
      errinfo_obj.into(),
    );

    rv.set(output.into());
    return;
  }

  let result = maybe_script.unwrap().run(scope, context);

  if result.is_none() {
    assert!(tc.has_caught());
    let exception = tc.exception().unwrap();

    output.set(
      context,
      v8::Integer::new(scope, 0).into(),
      v8::new_null(scope).into(),
    );

    let errinfo_obj = v8::Object::new(scope);
    errinfo_obj.set(
      context,
      v8::String::new(scope, "isCompileError").unwrap().into(),
      v8::Boolean::new(scope, false).into(),
    );

    let is_native_error = if exception.is_native_error() {
      v8::Boolean::new(scope, true)
    } else {
      v8::Boolean::new(scope, false)
    };

    errinfo_obj.set(
      context,
      v8::String::new(scope, "isNativeError").unwrap().into(),
      is_native_error.into(),
    );

    errinfo_obj.set(
      context,
      v8::String::new(scope, "thrown").unwrap().into(),
      exception,
    );

    output.set(
      context,
      v8::Integer::new(scope, 1).into(),
      errinfo_obj.into(),
    );

    rv.set(output.into());
    return;
  }

  output.set(context, v8::Integer::new(scope, 0).into(), result.unwrap());
  output.set(
    context,
    v8::Integer::new(scope, 1).into(),
    v8::new_null(scope).into(),
  );
  rv.set(output.into());
}

fn error_to_json(
  scope: v8::FunctionCallbackScope,
  args: v8::FunctionCallbackArguments,
  mut rv: v8::ReturnValue,
) {
  let deno_isolate: &mut Isolate =
    unsafe { &mut *(scope.isolate().get_data(0) as *mut Isolate) };
  let context = deno_isolate.global_context.get(scope).unwrap();

  // TODO(piscisaureus): This is transmute necessary because of a bug in
  // rusty_v8's implementation of `v8::create_message()`, which needs to be
  // fixed.
  let exception = unsafe { std::mem::transmute(args.get(0)) };
  let message = v8::create_message(scope, exception);
  let json_obj = encode_message_as_object(scope, context, message);
  let json_string = v8::json::stringify(context, json_obj.into()).unwrap();

  rv.set(json_string.into());
}

fn queue_microtask(
  scope: v8::FunctionCallbackScope,
  args: v8::FunctionCallbackArguments,
  _rv: v8::ReturnValue,
) {
  match v8::Local::<v8::Function>::try_from(args.get(0)) {
    Ok(f) => scope.isolate().enqueue_microtask(f),
    Err(_) => {
      let msg = v8::String::new(scope, "Invalid argument").unwrap();
      let exception = v8::type_error(scope, msg);
      scope.isolate().throw_exception(exception);
    }
  };
}

fn shared_getter(
  scope: v8::PropertyCallbackScope,
  _name: v8::Local<v8::Name>,
  _args: v8::PropertyCallbackArguments,
  mut rv: v8::ReturnValue,
) {
  let deno_isolate: &mut Isolate =
    unsafe { &mut *(scope.isolate().get_data(0) as *mut Isolate) };

  // Lazily initialize the persistent external ArrayBuffer.
  if deno_isolate.shared_ab.is_empty() {
    let data_ptr = deno_isolate.shared.bytes.as_ptr();
    let data_len = deno_isolate.shared.bytes.len();
    let ab = unsafe {
      v8::SharedArrayBuffer::new_DEPRECATED(
        scope,
        data_ptr as *mut c_void,
        data_len,
      )
    };
    deno_isolate.shared_ab.set(scope, ab);
  }

  let shared_ab = deno_isolate.shared_ab.get(scope).unwrap();
  rv.set(shared_ab.into());
}

<<<<<<< HEAD
pub fn module_resolve_callback<'a>(
  context: v8::Local<'a, v8::Context>,
  specifier: v8::Local<'a, v8::String>,
  referrer: v8::Local<'a, v8::Module>,
) -> Option<v8::Local<'a, v8::Module>> {
  let mut cbs = v8::CallbackScope::new(context);
  let cb_scope = cbs.enter();
  let isolate = cb_scope.isolate();
  let deno_isolate: &mut EsIsolate =
    unsafe { &mut *(isolate.get_data(1) as *mut EsIsolate) };
=======
pub fn module_resolve_callback<'s>(
  context: v8::Local<'s, v8::Context>,
  specifier: v8::Local<'s, v8::String>,
  referrer: v8::Local<'s, v8::Module>,
) -> Option<v8::Local<'s, v8::Module>> {
  let mut scope = v8::CallbackScope::new(context);
  let mut scope = v8::EscapableHandleScope::new(scope.enter());
  let scope = scope.enter();
>>>>>>> 0cd60551

  let deno_isolate: &mut EsIsolate =
    unsafe { &mut *(scope.isolate().get_data(1) as *mut EsIsolate) };

  let referrer_id = referrer.get_identity_hash();
  let referrer_name = deno_isolate
    .modules
    .get_info(referrer_id)
    .expect("ModuleInfo not found")
    .name
    .to_string();
  let len_ = referrer.get_module_requests_length();

  let specifier_str = specifier.to_rust_string_lossy(scope);

  for i in 0..len_ {
    let req = referrer.get_module_request(i);
    let req_str = req.to_rust_string_lossy(scope);

    if req_str == specifier_str {
      let id = deno_isolate.module_resolve_cb(&req_str, referrer_id);
      let maybe_info = deno_isolate.modules.get_info(id);

      if maybe_info.is_none() {
        let msg = format!(
          "Cannot resolve module \"{}\" from \"{}\"",
          req_str, referrer_name
        );
        let msg = v8::String::new(scope, &msg).unwrap();
        scope.isolate().throw_exception(msg.into());
        break;
      }

<<<<<<< HEAD
      let child_mod =
        maybe_info.unwrap().handle.get(scope).expect("Empty handle");
      return Some(scope.escape(child_mod));
=======
      return maybe_info
        .and_then(|i| i.handle.get(scope))
        .map(|m| scope.escape(m));
>>>>>>> 0cd60551
    }
  }

  None
}

pub fn encode_message_as_object<'a>(
  s: &mut impl v8::ToLocal<'a>,
  context: v8::Local<v8::Context>,
  message: v8::Local<v8::Message>,
) -> v8::Local<'a, v8::Object> {
  let json_obj = v8::Object::new(s);

  let exception_str = message.get(s);
  json_obj.set(
    context,
    v8::String::new(s, "message").unwrap().into(),
    exception_str.into(),
  );

  let script_resource_name = message
    .get_script_resource_name(s)
    .expect("Missing ScriptResourceName");
  json_obj.set(
    context,
    v8::String::new(s, "scriptResourceName").unwrap().into(),
    script_resource_name,
  );

  let source_line = message
    .get_source_line(s, context)
    .expect("Missing SourceLine");
  json_obj.set(
    context,
    v8::String::new(s, "sourceLine").unwrap().into(),
    source_line.into(),
  );

  let line_number = message
    .get_line_number(context)
    .expect("Missing LineNumber");
  json_obj.set(
    context,
    v8::String::new(s, "lineNumber").unwrap().into(),
    v8::Integer::new(s, line_number as i32).into(),
  );

  json_obj.set(
    context,
    v8::String::new(s, "startPosition").unwrap().into(),
    v8::Integer::new(s, message.get_start_position() as i32).into(),
  );

  json_obj.set(
    context,
    v8::String::new(s, "endPosition").unwrap().into(),
    v8::Integer::new(s, message.get_end_position() as i32).into(),
  );

  json_obj.set(
    context,
    v8::String::new(s, "errorLevel").unwrap().into(),
    v8::Integer::new(s, message.error_level() as i32).into(),
  );

  json_obj.set(
    context,
    v8::String::new(s, "startColumn").unwrap().into(),
    v8::Integer::new(s, message.get_start_column() as i32).into(),
  );

  json_obj.set(
    context,
    v8::String::new(s, "endColumn").unwrap().into(),
    v8::Integer::new(s, message.get_end_column() as i32).into(),
  );

  let is_shared_cross_origin =
    v8::Boolean::new(s, message.is_shared_cross_origin());

  json_obj.set(
    context,
    v8::String::new(s, "isSharedCrossOrigin").unwrap().into(),
    is_shared_cross_origin.into(),
  );

  let is_opaque = v8::Boolean::new(s, message.is_opaque());

  json_obj.set(
    context,
    v8::String::new(s, "isOpaque").unwrap().into(),
    is_opaque.into(),
  );

  let frames = if let Some(stack_trace) = message.get_stack_trace(s) {
    let count = stack_trace.get_frame_count() as i32;
    let frames = v8::Array::new(s, count);

    for i in 0..count {
      let frame = stack_trace
        .get_frame(s, i as usize)
        .expect("No frame found");
      let frame_obj = v8::Object::new(s);
      frames.set(context, v8::Integer::new(s, i).into(), frame_obj.into());
      frame_obj.set(
        context,
        v8::String::new(s, "line").unwrap().into(),
        v8::Integer::new(s, frame.get_line_number() as i32).into(),
      );
      frame_obj.set(
        context,
        v8::String::new(s, "column").unwrap().into(),
        v8::Integer::new(s, frame.get_column() as i32).into(),
      );

      if let Some(function_name) = frame.get_function_name(s) {
        frame_obj.set(
          context,
          v8::String::new(s, "functionName").unwrap().into(),
          function_name.into(),
        );
      }

      let script_name = match frame.get_script_name_or_source_url(s) {
        Some(name) => name,
        None => v8::String::new(s, "<unknown>").unwrap(),
      };
      frame_obj.set(
        context,
        v8::String::new(s, "scriptName").unwrap().into(),
        script_name.into(),
      );

      frame_obj.set(
        context,
        v8::String::new(s, "isEval").unwrap().into(),
        v8::Boolean::new(s, frame.is_eval()).into(),
      );

      frame_obj.set(
        context,
        v8::String::new(s, "isConstructor").unwrap().into(),
        v8::Boolean::new(s, frame.is_constructor()).into(),
      );

      frame_obj.set(
        context,
        v8::String::new(s, "isWasm").unwrap().into(),
        v8::Boolean::new(s, frame.is_wasm()).into(),
      );
    }

    frames
  } else {
    // No stack trace. We only have one stack frame of info..
    let frames = v8::Array::new(s, 1);
    let frame_obj = v8::Object::new(s);
    frames.set(context, v8::Integer::new(s, 0).into(), frame_obj.into());

    frame_obj.set(
      context,
      v8::String::new(s, "scriptResourceName").unwrap().into(),
      script_resource_name,
    );
    frame_obj.set(
      context,
      v8::String::new(s, "line").unwrap().into(),
      v8::Integer::new(s, line_number as i32).into(),
    );
    frame_obj.set(
      context,
      v8::String::new(s, "column").unwrap().into(),
      v8::Integer::new(s, message.get_start_column() as i32).into(),
    );

    frames
  };

  json_obj.set(
    context,
    v8::String::new(s, "frames").unwrap().into(),
    frames.into(),
  );

  json_obj
}<|MERGE_RESOLUTION|>--- conflicted
+++ resolved
@@ -644,18 +644,6 @@
   rv.set(shared_ab.into());
 }
 
-<<<<<<< HEAD
-pub fn module_resolve_callback<'a>(
-  context: v8::Local<'a, v8::Context>,
-  specifier: v8::Local<'a, v8::String>,
-  referrer: v8::Local<'a, v8::Module>,
-) -> Option<v8::Local<'a, v8::Module>> {
-  let mut cbs = v8::CallbackScope::new(context);
-  let cb_scope = cbs.enter();
-  let isolate = cb_scope.isolate();
-  let deno_isolate: &mut EsIsolate =
-    unsafe { &mut *(isolate.get_data(1) as *mut EsIsolate) };
-=======
 pub fn module_resolve_callback<'s>(
   context: v8::Local<'s, v8::Context>,
   specifier: v8::Local<'s, v8::String>,
@@ -664,7 +652,6 @@
   let mut scope = v8::CallbackScope::new(context);
   let mut scope = v8::EscapableHandleScope::new(scope.enter());
   let scope = scope.enter();
->>>>>>> 0cd60551
 
   let deno_isolate: &mut EsIsolate =
     unsafe { &mut *(scope.isolate().get_data(1) as *mut EsIsolate) };
@@ -698,15 +685,9 @@
         break;
       }
 
-<<<<<<< HEAD
-      let child_mod =
-        maybe_info.unwrap().handle.get(scope).expect("Empty handle");
-      return Some(scope.escape(child_mod));
-=======
       return maybe_info
         .and_then(|i| i.handle.get(scope))
         .map(|m| scope.escape(m));
->>>>>>> 0cd60551
     }
   }
 
