--- conflicted
+++ resolved
@@ -218,67 +218,6 @@
   ))
 }
 
-<<<<<<< HEAD
-/// Indicates how cached source files should be handled.
-#[derive(Debug, Clone, Eq, PartialEq)]
-pub enum CacheSetting {
-  /// Only the cached files should be used.  Any files not in the cache will
-  /// error.  This is the equivalent of `--cached-only` in the CLI.
-  Only,
-  /// No cached source files should be used, and all files should be reloaded.
-  /// This is the equivalent of `--reload` in the CLI.
-  ReloadAll,
-  /// Only some cached resources should be used.  This is the equivalent of
-  /// `--reload=jsr:@std/http/file-server` or
-  /// `--reload=jsr:@std/http/file-server,jsr:@std/assert/assert-equals`.
-  ReloadSome(Vec<String>),
-  /// The usability of a cached value is determined by analyzing the cached
-  /// headers and other metadata associated with a cached response, reloading
-  /// any cached "non-fresh" cached responses.
-  RespectHeaders,
-  /// The cached source files should be used for local modules.  This is the
-  /// default behavior of the CLI.
-  Use,
-}
-
-impl CacheSetting {
-  pub fn as_npm_cache_setting(&self) -> NpmCacheSetting {
-    match self {
-      CacheSetting::Only => NpmCacheSetting::Only,
-      CacheSetting::ReloadAll => NpmCacheSetting::ReloadAll,
-      CacheSetting::ReloadSome(values) => {
-        if values.iter().any(|v| v == "npm:") {
-          NpmCacheSetting::ReloadAll
-        } else {
-          NpmCacheSetting::ReloadSome {
-            npm_package_names: values
-              .iter()
-              .filter_map(|v| v.strip_prefix("npm:"))
-              .map(|n| n.to_string())
-              .collect(),
-          }
-        }
-      }
-      CacheSetting::RespectHeaders => unreachable!(), // not supported
-      CacheSetting::Use => NpmCacheSetting::Use,
-=======
-pub struct WorkspaceBenchOptions {
-  pub filter: Option<String>,
-  pub json: bool,
-  pub no_run: bool,
-}
-
-impl WorkspaceBenchOptions {
-  pub fn resolve(bench_flags: &BenchFlags) -> Self {
-    Self {
-      filter: bench_flags.filter.clone(),
-      json: bench_flags.json,
-      no_run: bench_flags.no_run,
->>>>>>> ee9f24cd
-    }
-  }
-}
-
 #[derive(Clone, Debug, Eq, PartialEq)]
 pub struct BenchOptions {
   pub files: FilePatterns,
