--- conflicted
+++ resolved
@@ -596,12 +596,8 @@
   sys: CliSys,
   overrides: CliOptionOverrides,
   pub start_dir: Arc<WorkspaceDirectory>,
-<<<<<<< HEAD
   pub deno_dir_provider: Arc<DenoDirProvider<CliSys>>,
   pub scope_options: Option<Arc<ScopeOptions>>,
-=======
-  pub deno_dir_provider: Arc<DenoDirProvider>,
->>>>>>> 57dd66ec
 }
 
 impl CliOptions {
