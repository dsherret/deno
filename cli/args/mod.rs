--- conflicted
+++ resolved
@@ -56,7 +56,6 @@
 use deno_core::resolve_url_or_path;
 use deno_core::serde_json;
 use deno_core::url::Url;
-use deno_error::JsErrorBox;
 use deno_graph::GraphKind;
 pub use deno_json::check_warn_tsconfig;
 use deno_lint::linter::LintConfig as DenoLintConfig;
@@ -820,8 +819,6 @@
         } else {
           &[]
         };
-      let config_parse_options =
-        deno_config::deno_json::ConfigParseOptions::default();
       let discover_pkg_json = flags.config_flag != ConfigFlag::Disabled
         && !flags.no_npm
         && !has_flag_env_var("DENO_NO_PACKAGE_JSON");
@@ -832,7 +829,6 @@
         deno_json_cache: None,
         pkg_json_cache: Some(&node_resolver::PackageJsonThreadLocalCache),
         workspace_cache: None,
-        config_parse_options,
         additional_config_file_names,
         discover_pkg_json,
         maybe_vendor_override,
@@ -1098,11 +1094,11 @@
       }
     };
     Ok(self.workspace().create_resolver(
+      &CliSys::default(),
       CreateResolverOptions {
         pkg_json_dep_resolution,
         specified_import_map: cli_arg_specified_import_map,
       },
-      |path| std::fs::read_to_string(path).map_err(JsErrorBox::from_err),
     )?)
   }
 
@@ -1261,13 +1257,8 @@
   pub fn resolve_ts_config_for_emit(
     &self,
     config_type: TsConfigType,
-<<<<<<< HEAD
-  ) -> Result<TsConfigForEmit, AnyError> {
+  ) -> Result<TsConfigForEmit, ConfigFileError> {
     self.start_dir.to_ts_config_for_emit(config_type)
-=======
-  ) -> Result<TsConfigForEmit, ConfigFileError> {
-    self.workspace().resolve_ts_config_for_emit(config_type)
->>>>>>> 9dbb99a8
   }
 
   pub fn resolve_inspector_server(
@@ -2169,12 +2160,7 @@
     let cwd = &std::env::current_dir().unwrap();
     let config_specifier =
       ModuleSpecifier::parse("file:///deno/deno.jsonc").unwrap();
-    let config_file = ConfigFile::new(
-      config_text,
-      config_specifier,
-      &deno_config::deno_json::ConfigParseOptions::default(),
-    )
-    .unwrap();
+    let config_file = ConfigFile::new(config_text, config_specifier).unwrap();
     let actual = resolve_import_map_specifier(
       Some("import-map.json"),
       Some(&config_file),
@@ -2193,12 +2179,7 @@
     let config_text = r#"{}"#;
     let config_specifier =
       ModuleSpecifier::parse("file:///deno/deno.jsonc").unwrap();
-    let config_file = ConfigFile::new(
-      config_text,
-      config_specifier,
-      &deno_config::deno_json::ConfigParseOptions::default(),
-    )
-    .unwrap();
+    let config_file = ConfigFile::new(config_text, config_specifier).unwrap();
     let actual = resolve_import_map_specifier(
       None,
       Some(&config_file),
