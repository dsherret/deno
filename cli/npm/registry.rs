--- conflicted
+++ resolved
@@ -212,13 +212,8 @@
     let name = name.to_string();
     let version = version.to_string();
     async move {
-<<<<<<< HEAD
-      let mut package_info = api.package_info(&name).await?;
-      Ok(package_info.versions.get(&version).clone())
-=======
       let package_info = api.package_info(&name).await?;
       Ok(package_info.versions.get(&version).cloned())
->>>>>>> aeb600d7
     }
     .boxed()
   }
