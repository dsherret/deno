// Copyright 2018-2022 the Deno authors. All rights reserved. MIT license.

use std::borrow::Cow;
use std::collections::BTreeMap;
use std::collections::BTreeSet;
use std::collections::HashMap;
use std::collections::VecDeque;
use std::sync::Arc;

use deno_core::anyhow::bail;
use deno_core::anyhow::Context;
use deno_core::error::AnyError;
use deno_core::futures;
use deno_core::parking_lot::Mutex;
use deno_core::parking_lot::MutexGuard;
use log::debug;

use crate::npm::cache::should_sync_download;
use crate::npm::registry::NpmDependencyEntry;
use crate::npm::registry::NpmDependencyEntryKind;
use crate::npm::registry::NpmPackageInfo;
use crate::npm::registry::NpmPackageVersionInfo;
use crate::npm::semver::NpmVersion;
use crate::npm::semver::NpmVersionReq;
use crate::npm::NpmRegistryApi;

use super::snapshot::NpmResolutionSnapshot;
use super::snapshot::SnapshotPackageCopyIndexResolver;
use super::NpmPackageId;
use super::NpmPackageReq;
use super::NpmResolutionPackage;
use super::NpmVersionMatcher;

/// A memory efficient path of visited name and versions in the graph
/// which is used to detect cycles.
///
/// note(dsherret): although this is definitely more memory efficient
/// than a HashSet, I haven't done any tests about whether this is
/// faster in practice.
#[derive(Default, Clone)]
struct VisitedVersionsPath {
  previous_node: Option<Arc<VisitedVersionsPath>>,
  visited_version_key: String,
}

impl VisitedVersionsPath {
  pub fn new(id: &NpmPackageId) -> Arc<Self> {
    Arc::new(Self {
      previous_node: None,
      visited_version_key: Self::id_to_key(id),
    })
  }

  pub fn with_parent(
    self: &Arc<VisitedVersionsPath>,
    parent: &NodeParent,
  ) -> Option<Arc<Self>> {
    match parent {
      NodeParent::Node(id) => self.with_id(id),
      NodeParent::Req => Some(self.clone()),
    }
  }

  pub fn with_id(
    self: &Arc<VisitedVersionsPath>,
    id: &NpmPackageId,
  ) -> Option<Arc<Self>> {
    if self.has_visited(id) {
      None
    } else {
      Some(Arc::new(Self {
        previous_node: Some(self.clone()),
        visited_version_key: Self::id_to_key(id),
      }))
    }
  }

  pub fn has_visited(self: &Arc<Self>, id: &NpmPackageId) -> bool {
    let mut maybe_next_node = Some(self);
    let key = Self::id_to_key(id);
    while let Some(next_node) = maybe_next_node {
      if next_node.visited_version_key == key {
        return true;
      }
      maybe_next_node = next_node.previous_node.as_ref();
    }
    false
  }

  fn id_to_key(id: &NpmPackageId) -> String {
    format!("{}@{}", id.name, id.version)
  }
}

/// A memory efficient path of the visited specifiers in the tree.
#[derive(Default, Clone)]
struct GraphSpecifierPath {
  previous_node: Option<Arc<GraphSpecifierPath>>,
  specifier: String,
}

impl GraphSpecifierPath {
  pub fn new(specifier: String) -> Arc<Self> {
    Arc::new(Self {
      previous_node: None,
      specifier,
    })
  }

  pub fn with_specifier(self: &Arc<Self>, specifier: String) -> Arc<Self> {
    Arc::new(Self {
      previous_node: Some(self.clone()),
      specifier,
    })
  }

  pub fn pop(&self) -> Option<&Arc<Self>> {
    self.previous_node.as_ref()
  }
}

#[derive(Debug, Clone, PartialEq, Eq, Hash, Ord, PartialOrd)]
enum NodeParent {
  /// These are top of the graph npm package requirements
  /// as specified in Deno code.
  Req,
  /// A reference to another node, which is a resolved package.
  Node(NpmPackageId),
}

/// A resolved package in the resolution graph.
#[derive(Debug)]
struct Node {
  pub id: NpmPackageId,
  /// If the node was forgotten due to having no parents.
  pub forgotten: bool,
  // Use BTreeMap and BTreeSet in order to create determinism
  // when going up and down the tree
  pub parents: BTreeMap<String, BTreeSet<NodeParent>>,
  pub children: BTreeMap<String, NpmPackageId>,
  pub deps: Arc<Vec<NpmDependencyEntry>>,
}

impl Node {
  pub fn add_parent(&mut self, specifier: String, parent: NodeParent) {
    self.parents.entry(specifier).or_default().insert(parent);
  }

  pub fn remove_parent(&mut self, specifier: &str, parent: &NodeParent) {
    if let Some(parents) = self.parents.get_mut(specifier) {
      parents.remove(parent);
      if parents.is_empty() {
        self.parents.remove(specifier);
      }
    }
  }
}

#[derive(Debug, Default)]
pub struct Graph {
  package_reqs: HashMap<String, NpmPackageId>,
  packages_by_name: HashMap<String, Vec<NpmPackageId>>,
  // Ideally this value would be Rc<RefCell<Node>>, but we need to use a Mutex
  // because the lsp requires Send and this code is executed in the lsp.
  // Would be nice if the lsp wasn't Send.
  packages: HashMap<NpmPackageId, Arc<Mutex<Node>>>,
  // This will be set when creating from a snapshot, then
  // inform the final snapshot creation.
  packages_to_copy_index: HashMap<NpmPackageId, usize>,
}

impl Graph {
  pub fn from_snapshot(snapshot: NpmResolutionSnapshot) -> Self {
    fn fill_for_id(
      graph: &mut Graph,
      id: &NpmPackageId,
      packages: &HashMap<NpmPackageId, NpmResolutionPackage>,
    ) -> Arc<Mutex<Node>> {
      let resolution = packages.get(id).unwrap();
      let (created, node) = graph.get_or_create_for_id(id);
      if created {
        for (name, child_id) in &resolution.dependencies {
          let child_node = fill_for_id(graph, child_id, packages);
          graph.set_child_parent_node(name, &child_node, id);
        }
      }
      node
    }

    let mut graph = Self {
      // Note: It might be more correct to store the copy index
      // from past resolutions with the node somehow, but maybe not.
      packages_to_copy_index: snapshot
        .packages
        .iter()
        .map(|(id, p)| (id.clone(), p.copy_index))
        .collect(),
      ..Default::default()
    };
    for (package_req, id) in &snapshot.package_reqs {
      let node = fill_for_id(&mut graph, id, &snapshot.packages);
      let package_req_text = package_req.to_string();
      (*node)
        .lock()
        .add_parent(package_req_text.clone(), NodeParent::Req);
      graph.package_reqs.insert(package_req_text, id.clone());
    }
    graph
  }

  pub fn has_package_req(&self, req: &NpmPackageReq) -> bool {
    self.package_reqs.contains_key(&req.to_string())
  }

  fn get_or_create_for_id(
    &mut self,
    id: &NpmPackageId,
  ) -> (bool, Arc<Mutex<Node>>) {
    if let Some(node) = self.packages.get(id) {
      (false, node.clone())
    } else {
      let node = Arc::new(Mutex::new(Node {
        id: id.clone(),
        forgotten: false,
        parents: Default::default(),
        children: Default::default(),
        deps: Default::default(),
      }));
      self
        .packages_by_name
        .entry(id.name.clone())
        .or_default()
        .push(id.clone());
      self.packages.insert(id.clone(), node.clone());
      (true, node)
    }
  }

  fn borrow_node(&self, id: &NpmPackageId) -> MutexGuard<Node> {
    (**self.packages.get(id).unwrap_or_else(|| {
      panic!("could not find id {} in the tree", id.as_serialized())
    }))
    .lock()
  }

  fn forget_orphan(&mut self, node_id: &NpmPackageId) {
    if let Some(node) = self.packages.remove(node_id) {
      let mut node = (*node).lock();
      node.forgotten = true;
      assert_eq!(node.parents.len(), 0);

      // Remove the id from the list of packages by name.
      let packages_with_name =
        self.packages_by_name.get_mut(&node.id.name).unwrap();
      let remove_index = packages_with_name
        .iter()
        .position(|id| id == &node.id)
        .unwrap();
      packages_with_name.remove(remove_index);

      let parent = NodeParent::Node(node.id.clone());
      for (specifier, child_id) in &node.children {
        let mut child = self.borrow_node(child_id);
        child.remove_parent(specifier, &parent);
        if child.parents.is_empty() {
          drop(child); // stop borrowing from self
          self.forget_orphan(child_id);
        }
      }
    }
  }

  fn set_child_parent(
    &mut self,
    specifier: &str,
    child: &Mutex<Node>,
    parent: &NodeParent,
  ) {
    match parent {
      NodeParent::Node(parent_id) => {
        self.set_child_parent_node(specifier, child, parent_id);
      }
      NodeParent::Req => {
        let mut node = (*child).lock();
        node.add_parent(specifier.to_string(), parent.clone());
        self
          .package_reqs
          .insert(specifier.to_string(), node.id.clone());
      }
    }
  }

  fn set_child_parent_node(
    &mut self,
    specifier: &str,
    child: &Mutex<Node>,
    parent_id: &NpmPackageId,
  ) {
    let mut child = (*child).lock();
    let mut parent = (**self.packages.get(parent_id).unwrap_or_else(|| {
      panic!(
        "could not find {} in list of packages when setting child {}",
        parent_id.as_serialized(),
        child.id.as_serialized()
      )
    }))
    .lock();
    assert_ne!(parent.id, child.id);
    parent
      .children
      .insert(specifier.to_string(), child.id.clone());
    child
      .add_parent(specifier.to_string(), NodeParent::Node(parent.id.clone()));
  }

  fn remove_child_parent(
    &mut self,
    specifier: &str,
    child_id: &NpmPackageId,
    parent: &NodeParent,
  ) {
    match parent {
      NodeParent::Node(parent_id) => {
        let mut node = self.borrow_node(parent_id);
        if let Some(removed_child_id) = node.children.remove(specifier) {
          assert_eq!(removed_child_id, *child_id);
        }
      }
      NodeParent::Req => {
        if let Some(removed_child_id) = self.package_reqs.remove(specifier) {
          assert_eq!(removed_child_id, *child_id);
        }
      }
    }
    self.borrow_node(child_id).remove_parent(specifier, parent);
  }

  pub async fn into_snapshot(
    self,
    api: &impl NpmRegistryApi,
  ) -> Result<NpmResolutionSnapshot, AnyError> {
    let mut copy_index_resolver =
      SnapshotPackageCopyIndexResolver::from_map_with_capacity(
        self.packages_to_copy_index,
        self.packages.len(),
      );

    // Iterate through the packages vector in each packages_by_name in order
    // to set the copy index as this will be deterministic rather than
    // iterating over the hashmap below.
    for packages in self.packages_by_name.values() {
      if packages.len() > 1 {
        for id in packages {
          copy_index_resolver.resolve(id);
        }
      }
    }

    let mut packages = HashMap::with_capacity(self.packages.len());
    for (id, node) in self.packages {
      let dist = api
        .package_version_info(&id.name, &id.version)
        .await?
        .unwrap()
        .dist;
      let node = node.lock();
      packages.insert(
        id.clone(),
        NpmResolutionPackage {
          copy_index: copy_index_resolver.resolve(&id),
          id,
          dist,
          dependencies: node
            .children
            .iter()
            .map(|(key, value)| (key.clone(), value.clone()))
            .collect(),
        },
      );
    }

    Ok(NpmResolutionSnapshot {
      package_reqs: self
        .package_reqs
        .into_iter()
        .map(|(specifier, id)| {
          (NpmPackageReq::from_str(&specifier).unwrap(), id)
        })
        .collect(),
      packages_by_name: self.packages_by_name,
      packages,
    })
  }
}

pub struct GraphDependencyResolver<'a, TNpmRegistryApi: NpmRegistryApi> {
  graph: &'a mut Graph,
  api: &'a TNpmRegistryApi,
  pending_unresolved_nodes:
    VecDeque<(Arc<VisitedVersionsPath>, Arc<Mutex<Node>>)>,
}

impl<'a, TNpmRegistryApi: NpmRegistryApi>
  GraphDependencyResolver<'a, TNpmRegistryApi>
{
  pub fn new(graph: &'a mut Graph, api: &'a TNpmRegistryApi) -> Self {
    Self {
      graph,
      api,
      pending_unresolved_nodes: Default::default(),
    }
  }

  fn resolve_best_package_version_and_info(
    &self,
    name: &str,
    version_matcher: &impl NpmVersionMatcher,
    package_info: &NpmPackageInfo,
  ) -> Result<VersionAndInfo, AnyError> {
    if let Some(version) =
      self.resolve_best_package_version(name, version_matcher)
    {
      match package_info.versions.get(&version.to_string()) {
        Some(version_info) => Ok(VersionAndInfo {
          version,
          info: version_info.clone(),
        }),
        None => {
          bail!("could not find version '{}' for '{}'", version, name)
        }
      }
    } else {
      // get the information
      get_resolved_package_version_and_info(
        name,
        version_matcher,
        package_info,
        None,
      )
    }
  }

  fn resolve_best_package_version(
    &self,
    name: &str,
    version_matcher: &impl NpmVersionMatcher,
  ) -> Option<NpmVersion> {
    let mut maybe_best_version: Option<&NpmVersion> = None;
    if let Some(ids) = self.graph.packages_by_name.get(name) {
      for version in ids.iter().map(|id| &id.version) {
        if version_matcher.matches(version) {
          let is_best_version = maybe_best_version
            .as_ref()
            .map(|best_version| (*best_version).cmp(version).is_lt())
            .unwrap_or(true);
          if is_best_version {
            maybe_best_version = Some(version);
          }
        }
      }
    }
    maybe_best_version.cloned()
  }

  pub fn add_package_req(
    &mut self,
    package_req: &NpmPackageReq,
    package_info: &NpmPackageInfo,
  ) -> Result<(), AnyError> {
    if self.graph.has_package_req(package_req) {
<<<<<<< HEAD
      return Ok(()); // already added, do nothing
=======
      return Ok(());
>>>>>>> aeb600d7
    }
    let node = self.resolve_node_from_info(
      &package_req.name,
      package_req,
      package_info,
    )?;
    self.graph.set_child_parent(
      &package_req.to_string(),
      &node,
      &NodeParent::Req,
    );
    self.try_add_pending_unresolved_node(None, &node);
    Ok(())
  }

  fn analyze_dependency(
    &mut self,
    entry: &NpmDependencyEntry,
    package_info: &NpmPackageInfo,
    parent_id: &NpmPackageId,
    visited_versions: &Arc<VisitedVersionsPath>,
  ) -> Result<(), AnyError> {
    let node = self.resolve_node_from_info(
      &entry.name,
      match entry.kind {
        NpmDependencyEntryKind::Dep => &entry.version_req,
        // when resolving a peer dependency as a dependency, it should
        // use the "dependencies" entry version requirement if it exists
        NpmDependencyEntryKind::Peer | NpmDependencyEntryKind::OptionalPeer => {
          entry
            .peer_dep_version_req
            .as_ref()
            .unwrap_or(&entry.version_req)
        }
      },
      package_info,
    )?;
    self.graph.set_child_parent(
      &entry.bare_specifier,
      &node,
      &NodeParent::Node(parent_id.clone()),
    );
    self.try_add_pending_unresolved_node(Some(visited_versions), &node);
    Ok(())
  }

  fn try_add_pending_unresolved_node(
    &mut self,
    maybe_previous_visited_versions: Option<&Arc<VisitedVersionsPath>>,
    node: &Arc<Mutex<Node>>,
  ) {
    let node_id = node.lock().id.clone();
    let visited_versions = match maybe_previous_visited_versions {
      Some(previous_visited_versions) => {
        match previous_visited_versions.with_id(&node_id) {
          Some(visited_versions) => visited_versions,
          None => return, // circular, don't visit this node
        }
      }
      None => VisitedVersionsPath::new(&node_id),
    };
    self
      .pending_unresolved_nodes
      .push_back((visited_versions, node.clone()));
  }

  fn resolve_node_from_info(
    &mut self,
    name: &str,
    version_matcher: &impl NpmVersionMatcher,
    package_info: &NpmPackageInfo,
  ) -> Result<Arc<Mutex<Node>>, AnyError> {
    let version_and_info = self.resolve_best_package_version_and_info(
      name,
      version_matcher,
      package_info,
    )?;
    let id = NpmPackageId {
      name: name.to_string(),
      version: version_and_info.version.clone(),
      peer_dependencies: Vec::new(),
    };
    debug!(
      "Resolved {}@{} to {}",
      name,
      version_matcher.version_text(),
      id.as_serialized()
    );
    let (created, node) = self.graph.get_or_create_for_id(&id);
    if created {
      let mut node = (*node).lock();
      let mut deps = version_and_info
        .info
        .dependencies_as_entries()
        .with_context(|| format!("npm package: {}", id.display()))?;
      // Ensure name alphabetical and then version descending
      // so these are resolved in that order
      deps.sort();
      node.deps = Arc::new(deps);
    }

    Ok(node)
  }

  pub async fn resolve_pending(&mut self) -> Result<(), AnyError> {
    while !self.pending_unresolved_nodes.is_empty() {
      // now go down through the dependencies by tree depth
      while let Some((visited_versions, parent_node)) =
        self.pending_unresolved_nodes.pop_front()
      {
        let (mut parent_id, deps) = {
          let parent_node = parent_node.lock();
          if parent_node.forgotten {
            // todo(dsherret): we should try to reproduce this scenario and write a test
            continue;
          }
          (parent_node.id.clone(), parent_node.deps.clone())
        };

        // cache all the dependencies' registry infos in parallel if should
        if !should_sync_download() {
          let handles = deps
            .iter()
            .map(|dep| {
              let name = dep.name.clone();
              let api = self.api.clone();
              tokio::task::spawn(async move {
                // it's ok to call this without storing the result, because
                // NpmRegistryApi will cache the package info in memory
                api.package_info(&name).await
              })
            })
            .collect::<Vec<_>>();
          let results = futures::future::join_all(handles).await;
          for result in results {
            result??; // surface the first error
          }
        }

        // resolve the dependencies
        for dep in deps.iter() {
          let package_info = self.api.package_info(&dep.name).await?;

          match dep.kind {
            NpmDependencyEntryKind::Dep => {
              self.analyze_dependency(
                dep,
                &package_info,
                &parent_id,
                &visited_versions,
              )?;
            }
            NpmDependencyEntryKind::Peer
            | NpmDependencyEntryKind::OptionalPeer => {
              let maybe_new_parent_id = self.resolve_peer_dep(
                &dep.bare_specifier,
                &parent_id,
                dep,
                &package_info,
                &visited_versions,
              )?;
              if let Some(new_parent_id) = maybe_new_parent_id {
                assert_eq!(
                  (&new_parent_id.name, &new_parent_id.version),
                  (&parent_id.name, &parent_id.version)
                );
                parent_id = new_parent_id;
              }
            }
          }
        }
      }
    }
    Ok(())
  }

  fn resolve_peer_dep(
    &mut self,
    specifier: &str,
    parent_id: &NpmPackageId,
    peer_dep: &NpmDependencyEntry,
    peer_package_info: &NpmPackageInfo,
    visited_ancestor_versions: &Arc<VisitedVersionsPath>,
  ) -> Result<Option<NpmPackageId>, AnyError> {
    fn find_matching_child<'a>(
      peer_dep: &NpmDependencyEntry,
      children: impl Iterator<Item = &'a NpmPackageId>,
    ) -> Option<NpmPackageId> {
      for child_id in children {
        if child_id.name == peer_dep.name
          && peer_dep.version_req.satisfies(&child_id.version)
        {
          return Some(child_id.clone());
        }
      }
      None
    }

    // Peer dependencies are resolved based on its ancestors' siblings.
    // If not found, then it resolves based on the version requirement if non-optional.
    let mut pending_ancestors = VecDeque::new(); // go up the tree by depth
    let path = GraphSpecifierPath::new(specifier.to_string());
    let visited_versions = VisitedVersionsPath::new(parent_id);

    // skip over the current node
    for (specifier, grand_parents) in
      self.graph.borrow_node(parent_id).parents.clone()
    {
      let path = path.with_specifier(specifier);
      for grand_parent in grand_parents {
        if let Some(visited_versions) =
          visited_versions.with_parent(&grand_parent)
        {
          pending_ancestors.push_back((
            grand_parent,
            path.clone(),
            visited_versions,
          ));
        }
      }
    }

    while let Some((ancestor, path, visited_versions)) =
      pending_ancestors.pop_front()
    {
      match &ancestor {
        NodeParent::Node(ancestor_node_id) => {
          let maybe_peer_dep_id = if ancestor_node_id.name == peer_dep.name
            && peer_dep.version_req.satisfies(&ancestor_node_id.version)
          {
            Some(ancestor_node_id.clone())
          } else {
            let ancestor = self.graph.borrow_node(ancestor_node_id);
            for (specifier, parents) in &ancestor.parents {
              let new_path = path.with_specifier(specifier.clone());
              for parent in parents {
                if let Some(visited_versions) =
                  visited_versions.with_parent(parent)
                {
                  pending_ancestors.push_back((
                    parent.clone(),
                    new_path.clone(),
                    visited_versions,
                  ));
                }
              }
            }
            find_matching_child(peer_dep, ancestor.children.values())
          };
          if let Some(peer_dep_id) = maybe_peer_dep_id {
            let parents =
              self.graph.borrow_node(ancestor_node_id).parents.clone();
            return Ok(Some(self.set_new_peer_dep(
              parents,
              ancestor_node_id,
              &peer_dep_id,
              &path,
              visited_ancestor_versions,
            )));
          }
        }
        NodeParent::Req => {
          // in this case, the parent is the root so the children are all the package requirements
          if let Some(child_id) =
            find_matching_child(peer_dep, self.graph.package_reqs.values())
          {
            let specifier = path.specifier.to_string();
            let path = path.pop().unwrap(); // go back down one level from the package requirement
            let old_id =
              self.graph.package_reqs.get(&specifier).unwrap().clone();
            return Ok(Some(self.set_new_peer_dep(
              BTreeMap::from([(specifier, BTreeSet::from([NodeParent::Req]))]),
              &old_id,
              &child_id,
              path,
              visited_ancestor_versions,
            )));
          }
        }
      }
    }

    // We didn't find anything by searching the ancestor siblings, so we need
    // to resolve based on the package info and will treat this just like any
    // other dependency when not optional
    if !peer_dep.kind.is_optional() {
      self.analyze_dependency(
        peer_dep,
        peer_package_info,
        parent_id,
        visited_ancestor_versions,
      )?;
    }

    Ok(None)
  }

  fn set_new_peer_dep(
    &mut self,
    previous_parents: BTreeMap<String, BTreeSet<NodeParent>>,
    node_id: &NpmPackageId,
    peer_dep_id: &NpmPackageId,
    path: &Arc<GraphSpecifierPath>,
    visited_ancestor_versions: &Arc<VisitedVersionsPath>,
  ) -> NpmPackageId {
    let mut peer_dep_id = Cow::Borrowed(peer_dep_id);
    let old_id = node_id;
    let (new_id, old_node_children) =
      if old_id.peer_dependencies.contains(&peer_dep_id) {
        // the parent has already resolved to using this peer dependency
        // via some other path, so we don't need to update its ids,
        // but instead only make a link to it
        (
          old_id.clone(),
          self.graph.borrow_node(old_id).children.clone(),
        )
      } else {
        let mut new_id = old_id.clone();
        new_id.peer_dependencies.push(peer_dep_id.as_ref().clone());

        // this will happen for circular dependencies
        if *old_id == *peer_dep_id {
          peer_dep_id = Cow::Owned(new_id.clone());
        }

        // remove the previous parents from the old node
        let old_node_children = {
          for (specifier, parents) in &previous_parents {
            for parent in parents {
              self.graph.remove_child_parent(specifier, old_id, parent);
            }
          }
          let old_node = self.graph.borrow_node(old_id);
          old_node.children.clone()
        };

        let (_, new_node) = self.graph.get_or_create_for_id(&new_id);

        // update the previous parent to point to the new node
        // and this node to point at those parents
        for (specifier, parents) in previous_parents {
          for parent in parents {
            self.graph.set_child_parent(&specifier, &new_node, &parent);
          }
        }

        // now add the previous children to this node
        let new_id_as_parent = NodeParent::Node(new_id.clone());
        for (specifier, child_id) in &old_node_children {
          let child = self.graph.packages.get(child_id).unwrap().clone();
          self
            .graph
            .set_child_parent(specifier, &child, &new_id_as_parent);
        }
        (new_id, old_node_children)
      };

    // this is the parent id found at the bottom of the path
    let mut bottom_parent_id = new_id.clone();

    // continue going down the path
    let next_specifier = &path.specifier;
    if let Some(path) = path.pop() {
      let next_node_id = old_node_children.get(next_specifier).unwrap();
      bottom_parent_id = self.set_new_peer_dep(
        BTreeMap::from([(
          next_specifier.to_string(),
          BTreeSet::from([NodeParent::Node(new_id.clone())]),
        )]),
        next_node_id,
        &peer_dep_id,
        path,
        visited_ancestor_versions,
      );
    } else {
      // this means we're at the peer dependency now
      debug!(
        "Resolved peer dependency for {} in {} to {}",
        next_specifier,
        &new_id.as_serialized(),
        &peer_dep_id.as_serialized(),
      );
      assert!(!old_node_children.contains_key(next_specifier));
      let node = self.graph.get_or_create_for_id(&peer_dep_id).1;
      self.try_add_pending_unresolved_node(
        Some(visited_ancestor_versions),
        &node,
      );
      self
        .graph
        .set_child_parent_node(next_specifier, &node, &new_id);
    }

    // forget the old node at this point if it has no parents
    if new_id != *old_id {
      let old_node = self.graph.borrow_node(old_id);
      if old_node.parents.is_empty() {
        drop(old_node); // stop borrowing
        self.graph.forget_orphan(old_id);
      }
    }

    bottom_parent_id
  }
}

#[derive(Clone)]
struct VersionAndInfo {
  version: NpmVersion,
  info: NpmPackageVersionInfo,
}

fn get_resolved_package_version_and_info(
  pkg_name: &str,
  version_matcher: &impl NpmVersionMatcher,
  info: &NpmPackageInfo,
  parent: Option<&NpmPackageId>,
) -> Result<VersionAndInfo, AnyError> {
  let mut maybe_best_version: Option<VersionAndInfo> = None;
  if let Some(tag) = version_matcher.tag() {
    // For when someone just specifies @types/node, we want to pull in a
    // "known good" version of @types/node that works well with Deno and
    // not necessarily the latest version. For example, we might only be
    // compatible with Node vX, but then Node vY is published so we wouldn't
    // want to pull that in.
    // Note: If the user doesn't want this behavior, then they can specify an
    // explicit version.
    if tag == "latest" && pkg_name == "@types/node" {
      return get_resolved_package_version_and_info(
        pkg_name,
        &NpmVersionReq::parse("18.0.0 - 18.8.2").unwrap(),
        info,
        parent,
      );
    }

    if let Some(version) = info.dist_tags.get(tag) {
      match info.versions.get(version) {
        Some(info) => {
          return Ok(VersionAndInfo {
            version: NpmVersion::parse(version)?,
            info: info.clone(),
          });
        }
        None => {
          bail!(
            "Could not find version '{}' referenced in dist-tag '{}'.",
            version,
            tag,
          )
        }
      }
    } else {
      bail!("Could not find dist-tag '{}'.", tag)
    }
  } else {
    for version_info in info.versions.values() {
      let version = NpmVersion::parse(&version_info.version)?;
      if version_matcher.matches(&version) {
        let is_best_version = maybe_best_version
          .as_ref()
          .map(|best_version| best_version.version.cmp(&version).is_lt())
          .unwrap_or(true);
        if is_best_version {
          maybe_best_version = Some(VersionAndInfo {
            version,
            info: version_info.clone(),
          });
        }
      }
    }
  }

  match maybe_best_version {
    Some(v) => Ok(v),
    // If the package isn't found, it likely means that the user needs to use
    // `--reload` to get the latest npm package information. Although it seems
    // like we could make this smart by fetching the latest information for
    // this package here, we really need a full restart. There could be very
    // interesting bugs that occur if this package's version was resolved by
    // something previous using the old information, then now being smart here
    // causes a new fetch of the package information, meaning this time the
    // previous resolution of this package's version resolved to an older
    // version, but next time to a different version because it has new information.
    None => bail!(
      concat!(
        "Could not find npm package '{}' matching {}{}. ",
        "Try retrieving the latest npm package information by running with --reload",
      ),
      pkg_name,
      version_matcher.version_text(),
      match parent {
        Some(id) => format!(" as specified in {}", id.display()),
        None => String::new(),
      }
    ),
  }
}

#[cfg(test)]
mod test {
  use pretty_assertions::assert_eq;

  use crate::npm::registry::TestNpmRegistryApi;
  use crate::npm::NpmPackageReference;

  use super::*;

  #[test]
  fn test_get_resolved_package_version_and_info() {
    // dist tag where version doesn't exist
    let package_ref = NpmPackageReference::from_str("npm:test").unwrap();
    let result = get_resolved_package_version_and_info(
      "test",
      &package_ref.req,
      &NpmPackageInfo {
        name: "test".to_string(),
        versions: HashMap::new(),
        dist_tags: HashMap::from([(
          "latest".to_string(),
          "1.0.0-alpha".to_string(),
        )]),
      },
      None,
    );
    assert_eq!(
      result.err().unwrap().to_string(),
      "Could not find version '1.0.0-alpha' referenced in dist-tag 'latest'."
    );

    // dist tag where version is a pre-release
    let package_ref = NpmPackageReference::from_str("npm:test").unwrap();
    let result = get_resolved_package_version_and_info(
      "test",
      &package_ref.req,
      &NpmPackageInfo {
        name: "test".to_string(),
        versions: HashMap::from([
          ("0.1.0".to_string(), NpmPackageVersionInfo::default()),
          (
            "1.0.0-alpha".to_string(),
            NpmPackageVersionInfo {
              version: "0.1.0-alpha".to_string(),
              ..Default::default()
            },
          ),
        ]),
        dist_tags: HashMap::from([(
          "latest".to_string(),
          "1.0.0-alpha".to_string(),
        )]),
      },
      None,
    );
    assert_eq!(result.unwrap().version.to_string(), "1.0.0-alpha");
  }

  #[tokio::test]
  async fn resolve_deps_no_peer() {
    let api = TestNpmRegistryApi::default();
    api.ensure_package_version("package-a", "1.0.0");
    api.ensure_package_version("package-b", "2.0.0");
    api.ensure_package_version("package-c", "0.1.0");
    api.ensure_package_version("package-c", "0.0.10");
    api.ensure_package_version("package-d", "3.2.1");
    api.ensure_package_version("package-d", "3.2.0");
    api.add_dependency(("package-a", "1.0.0"), ("package-b", "^2"));
    api.add_dependency(("package-a", "1.0.0"), ("package-c", "^0.1"));
    api.add_dependency(("package-c", "0.1.0"), ("package-d", "*"));

    let (packages, package_reqs) =
      run_resolver_and_get_output(api, vec!["npm:package-a@1"]).await;
    assert_eq!(
      packages,
      vec![
        NpmResolutionPackage {
          id: NpmPackageId::from_serialized("package-a@1.0.0").unwrap(),
          copy_index: 0,
          dependencies: HashMap::from([
            (
              "package-b".to_string(),
              NpmPackageId::from_serialized("package-b@2.0.0").unwrap(),
            ),
            (
              "package-c".to_string(),
              NpmPackageId::from_serialized("package-c@0.1.0").unwrap(),
            ),
          ]),
          dist: Default::default(),
        },
        NpmResolutionPackage {
          id: NpmPackageId::from_serialized("package-b@2.0.0").unwrap(),
          copy_index: 0,
          dist: Default::default(),
          dependencies: Default::default(),
        },
        NpmResolutionPackage {
          id: NpmPackageId::from_serialized("package-c@0.1.0").unwrap(),
          copy_index: 0,
          dist: Default::default(),
          dependencies: HashMap::from([(
            "package-d".to_string(),
            NpmPackageId::from_serialized("package-d@3.2.1").unwrap(),
          )])
        },
        NpmResolutionPackage {
          id: NpmPackageId::from_serialized("package-d@3.2.1").unwrap(),
          copy_index: 0,
          dist: Default::default(),
          dependencies: Default::default(),
        },
      ]
    );
    assert_eq!(
      package_reqs,
      vec![("package-a@1".to_string(), "package-a@1.0.0".to_string())]
    );
  }

  #[tokio::test]
  async fn resolve_deps_circular() {
    let api = TestNpmRegistryApi::default();
    api.ensure_package_version("package-a", "1.0.0");
    api.ensure_package_version("package-b", "2.0.0");
    api.add_dependency(("package-a", "1.0.0"), ("package-b", "*"));
    api.add_dependency(("package-b", "2.0.0"), ("package-a", "1"));

    let (packages, package_reqs) =
      run_resolver_and_get_output(api, vec!["npm:package-a@1.0"]).await;
    assert_eq!(
      packages,
      vec![
        NpmResolutionPackage {
          id: NpmPackageId::from_serialized("package-a@1.0.0").unwrap(),
          copy_index: 0,
          dependencies: HashMap::from([(
            "package-b".to_string(),
            NpmPackageId::from_serialized("package-b@2.0.0").unwrap(),
          )]),
          dist: Default::default(),
        },
        NpmResolutionPackage {
          id: NpmPackageId::from_serialized("package-b@2.0.0").unwrap(),
          copy_index: 0,
          dependencies: HashMap::from([(
            "package-a".to_string(),
            NpmPackageId::from_serialized("package-a@1.0.0").unwrap(),
          )]),
          dist: Default::default(),
        },
      ]
    );
    assert_eq!(
      package_reqs,
      vec![("package-a@1.0".to_string(), "package-a@1.0.0".to_string())]
    );
  }

  #[tokio::test]
  async fn resolve_with_peer_deps_top_tree() {
    let api = TestNpmRegistryApi::default();
    api.ensure_package_version("package-a", "1.0.0");
    api.ensure_package_version("package-b", "2.0.0");
    api.ensure_package_version("package-c", "3.0.0");
    api.ensure_package_version("package-peer", "4.0.0");
    api.ensure_package_version("package-peer", "4.1.0");
    api.add_dependency(("package-a", "1.0.0"), ("package-b", "^2"));
    api.add_dependency(("package-a", "1.0.0"), ("package-c", "^3"));
    api.add_peer_dependency(("package-b", "2.0.0"), ("package-peer", "4"));
    api.add_peer_dependency(("package-c", "3.0.0"), ("package-peer", "*"));

    let (packages, package_reqs) = run_resolver_and_get_output(
      api,
      // the peer dependency is specified here at the top of the tree
      // so it should resolve to 4.0.0 instead of 4.1.0
      vec!["npm:package-a@1", "npm:package-peer@4.0.0"],
    )
    .await;
    assert_eq!(
      packages,
      vec![
        NpmResolutionPackage {
          id: NpmPackageId::from_serialized(
            "package-a@1.0.0_package-peer@4.0.0"
          )
          .unwrap(),
          copy_index: 0,
          dependencies: HashMap::from([
            (
              "package-b".to_string(),
              NpmPackageId::from_serialized(
                "package-b@2.0.0_package-peer@4.0.0"
              )
              .unwrap(),
            ),
            (
              "package-c".to_string(),
              NpmPackageId::from_serialized(
                "package-c@3.0.0_package-peer@4.0.0"
              )
              .unwrap(),
            ),
          ]),
          dist: Default::default(),
        },
        NpmResolutionPackage {
          id: NpmPackageId::from_serialized(
            "package-b@2.0.0_package-peer@4.0.0"
          )
          .unwrap(),
          copy_index: 0,
          dist: Default::default(),
          dependencies: HashMap::from([(
            "package-peer".to_string(),
            NpmPackageId::from_serialized("package-peer@4.0.0").unwrap(),
          )])
        },
        NpmResolutionPackage {
          id: NpmPackageId::from_serialized(
            "package-c@3.0.0_package-peer@4.0.0"
          )
          .unwrap(),
          copy_index: 0,
          dist: Default::default(),
          dependencies: HashMap::from([(
            "package-peer".to_string(),
            NpmPackageId::from_serialized("package-peer@4.0.0").unwrap(),
          )])
        },
        NpmResolutionPackage {
          id: NpmPackageId::from_serialized("package-peer@4.0.0").unwrap(),
          copy_index: 0,
          dist: Default::default(),
          dependencies: Default::default(),
        },
      ]
    );
    assert_eq!(
      package_reqs,
      vec![
        (
          "package-a@1".to_string(),
          "package-a@1.0.0_package-peer@4.0.0".to_string()
        ),
        (
          "package-peer@4.0.0".to_string(),
          "package-peer@4.0.0".to_string()
        )
      ]
    );
  }

  #[tokio::test]
  async fn resolve_with_peer_deps_ancestor_sibling_not_top_tree() {
    let api = TestNpmRegistryApi::default();
    api.ensure_package_version("package-0", "1.1.1");
    api.ensure_package_version("package-a", "1.0.0");
    api.ensure_package_version("package-b", "2.0.0");
    api.ensure_package_version("package-c", "3.0.0");
    api.ensure_package_version("package-peer", "4.0.0");
    api.ensure_package_version("package-peer", "4.1.0");
    api.add_dependency(("package-0", "1.1.1"), ("package-a", "1"));
    api.add_dependency(("package-a", "1.0.0"), ("package-b", "^2"));
    api.add_dependency(("package-a", "1.0.0"), ("package-c", "^3"));
    // the peer dependency is specified here as a sibling of "a" and "b"
    // so it should resolve to 4.0.0 instead of 4.1.0
    api.add_dependency(("package-a", "1.0.0"), ("package-peer", "4.0.0"));
    api.add_peer_dependency(("package-b", "2.0.0"), ("package-peer", "4"));
    api.add_peer_dependency(("package-c", "3.0.0"), ("package-peer", "*"));

    let (packages, package_reqs) =
      run_resolver_and_get_output(api, vec!["npm:package-0@1.1.1"]).await;
    assert_eq!(
      packages,
      vec![
        NpmResolutionPackage {
          id: NpmPackageId::from_serialized("package-0@1.1.1").unwrap(),
          copy_index: 0,
          dependencies: HashMap::from([(
            "package-a".to_string(),
            NpmPackageId::from_serialized("package-a@1.0.0_package-peer@4.0.0")
              .unwrap(),
          ),]),
          dist: Default::default(),
        },
        NpmResolutionPackage {
          id: NpmPackageId::from_serialized(
            "package-a@1.0.0_package-peer@4.0.0"
          )
          .unwrap(),
          copy_index: 0,
          dependencies: HashMap::from([
            (
              "package-b".to_string(),
              NpmPackageId::from_serialized(
                "package-b@2.0.0_package-peer@4.0.0"
              )
              .unwrap(),
            ),
            (
              "package-c".to_string(),
              NpmPackageId::from_serialized(
                "package-c@3.0.0_package-peer@4.0.0"
              )
              .unwrap(),
            ),
            (
              "package-peer".to_string(),
              NpmPackageId::from_serialized("package-peer@4.0.0").unwrap(),
            ),
          ]),
          dist: Default::default(),
        },
        NpmResolutionPackage {
          id: NpmPackageId::from_serialized(
            "package-b@2.0.0_package-peer@4.0.0"
          )
          .unwrap(),
          copy_index: 0,
          dist: Default::default(),
          dependencies: HashMap::from([(
            "package-peer".to_string(),
            NpmPackageId::from_serialized("package-peer@4.0.0").unwrap(),
          )])
        },
        NpmResolutionPackage {
          id: NpmPackageId::from_serialized(
            "package-c@3.0.0_package-peer@4.0.0"
          )
          .unwrap(),
          copy_index: 0,
          dist: Default::default(),
          dependencies: HashMap::from([(
            "package-peer".to_string(),
            NpmPackageId::from_serialized("package-peer@4.0.0").unwrap(),
          )])
        },
        NpmResolutionPackage {
          id: NpmPackageId::from_serialized("package-peer@4.0.0").unwrap(),
          copy_index: 0,
          dist: Default::default(),
          dependencies: Default::default(),
        },
      ]
    );
    assert_eq!(
      package_reqs,
      vec![("package-0@1.1.1".to_string(), "package-0@1.1.1".to_string())]
    );
  }

  #[tokio::test]
  async fn resolve_with_peer_deps_auto_resolved() {
    // in this case, the peer dependency is not found in the tree
    // so it's auto-resolved based on the registry
    let api = TestNpmRegistryApi::default();
    api.ensure_package_version("package-a", "1.0.0");
    api.ensure_package_version("package-b", "2.0.0");
    api.ensure_package_version("package-c", "3.0.0");
    api.ensure_package_version("package-peer", "4.0.0");
    api.ensure_package_version("package-peer", "4.1.0");
    api.add_dependency(("package-a", "1.0.0"), ("package-b", "^2"));
    api.add_dependency(("package-a", "1.0.0"), ("package-c", "^3"));
    api.add_peer_dependency(("package-b", "2.0.0"), ("package-peer", "4"));
    api.add_peer_dependency(("package-c", "3.0.0"), ("package-peer", "*"));

    let (packages, package_reqs) =
      run_resolver_and_get_output(api, vec!["npm:package-a@1"]).await;
    assert_eq!(
      packages,
      vec![
        NpmResolutionPackage {
          id: NpmPackageId::from_serialized("package-a@1.0.0").unwrap(),
          copy_index: 0,
          dependencies: HashMap::from([
            (
              "package-b".to_string(),
              NpmPackageId::from_serialized("package-b@2.0.0").unwrap(),
            ),
            (
              "package-c".to_string(),
              NpmPackageId::from_serialized("package-c@3.0.0").unwrap(),
            ),
          ]),
          dist: Default::default(),
        },
        NpmResolutionPackage {
          id: NpmPackageId::from_serialized("package-b@2.0.0").unwrap(),
          copy_index: 0,
          dist: Default::default(),
          dependencies: HashMap::from([(
            "package-peer".to_string(),
            NpmPackageId::from_serialized("package-peer@4.1.0").unwrap(),
          )])
        },
        NpmResolutionPackage {
          id: NpmPackageId::from_serialized("package-c@3.0.0").unwrap(),
          copy_index: 0,
          dist: Default::default(),
          dependencies: HashMap::from([(
            "package-peer".to_string(),
            NpmPackageId::from_serialized("package-peer@4.1.0").unwrap(),
          )])
        },
        NpmResolutionPackage {
          id: NpmPackageId::from_serialized("package-peer@4.1.0").unwrap(),
          copy_index: 0,
          dist: Default::default(),
          dependencies: Default::default(),
        },
      ]
    );
    assert_eq!(
      package_reqs,
      vec![("package-a@1".to_string(), "package-a@1.0.0".to_string())]
    );
  }

  #[tokio::test]
  async fn resolve_with_optional_peer_dep_not_resolved() {
    // in this case, the peer dependency is not found in the tree
    // so it's auto-resolved based on the registry
    let api = TestNpmRegistryApi::default();
    api.ensure_package_version("package-a", "1.0.0");
    api.ensure_package_version("package-b", "2.0.0");
    api.ensure_package_version("package-c", "3.0.0");
    api.ensure_package_version("package-peer", "4.0.0");
    api.ensure_package_version("package-peer", "4.1.0");
    api.add_dependency(("package-a", "1.0.0"), ("package-b", "^2"));
    api.add_dependency(("package-a", "1.0.0"), ("package-c", "^3"));
    api.add_optional_peer_dependency(
      ("package-b", "2.0.0"),
      ("package-peer", "4"),
    );
    api.add_optional_peer_dependency(
      ("package-c", "3.0.0"),
      ("package-peer", "*"),
    );

    let (packages, package_reqs) =
      run_resolver_and_get_output(api, vec!["npm:package-a@1"]).await;
    assert_eq!(
      packages,
      vec![
        NpmResolutionPackage {
          id: NpmPackageId::from_serialized("package-a@1.0.0").unwrap(),
          copy_index: 0,
          dependencies: HashMap::from([
            (
              "package-b".to_string(),
              NpmPackageId::from_serialized("package-b@2.0.0").unwrap(),
            ),
            (
              "package-c".to_string(),
              NpmPackageId::from_serialized("package-c@3.0.0").unwrap(),
            ),
          ]),
          dist: Default::default(),
        },
        NpmResolutionPackage {
          id: NpmPackageId::from_serialized("package-b@2.0.0").unwrap(),
          copy_index: 0,
          dist: Default::default(),
          dependencies: HashMap::new(),
        },
        NpmResolutionPackage {
          id: NpmPackageId::from_serialized("package-c@3.0.0").unwrap(),
          copy_index: 0,
          dist: Default::default(),
          dependencies: HashMap::new(),
        },
      ]
    );
    assert_eq!(
      package_reqs,
      vec![("package-a@1".to_string(), "package-a@1.0.0".to_string())]
    );
  }

  #[tokio::test]
  async fn resolve_with_optional_peer_found() {
    let api = TestNpmRegistryApi::default();
    api.ensure_package_version("package-a", "1.0.0");
    api.ensure_package_version("package-b", "2.0.0");
    api.ensure_package_version("package-c", "3.0.0");
    api.ensure_package_version("package-peer", "4.0.0");
    api.ensure_package_version("package-peer", "4.1.0");
    api.add_dependency(("package-a", "1.0.0"), ("package-b", "^2"));
    api.add_dependency(("package-a", "1.0.0"), ("package-c", "^3"));
    api.add_optional_peer_dependency(
      ("package-b", "2.0.0"),
      ("package-peer", "4"),
    );
    api.add_optional_peer_dependency(
      ("package-c", "3.0.0"),
      ("package-peer", "*"),
    );

    let (packages, package_reqs) = run_resolver_and_get_output(
      api,
      vec!["npm:package-a@1", "npm:package-peer@4.0.0"],
    )
    .await;
    assert_eq!(
      packages,
      vec![
        NpmResolutionPackage {
          id: NpmPackageId::from_serialized(
            "package-a@1.0.0_package-peer@4.0.0"
          )
          .unwrap(),
          copy_index: 0,
          dependencies: HashMap::from([
            (
              "package-b".to_string(),
              NpmPackageId::from_serialized(
                "package-b@2.0.0_package-peer@4.0.0"
              )
              .unwrap(),
            ),
            (
              "package-c".to_string(),
              NpmPackageId::from_serialized(
                "package-c@3.0.0_package-peer@4.0.0"
              )
              .unwrap(),
            ),
          ]),
          dist: Default::default(),
        },
        NpmResolutionPackage {
          id: NpmPackageId::from_serialized(
            "package-b@2.0.0_package-peer@4.0.0"
          )
          .unwrap(),
          copy_index: 0,
          dist: Default::default(),
          dependencies: HashMap::from([(
            "package-peer".to_string(),
            NpmPackageId::from_serialized("package-peer@4.0.0").unwrap(),
          )])
        },
        NpmResolutionPackage {
          id: NpmPackageId::from_serialized(
            "package-c@3.0.0_package-peer@4.0.0"
          )
          .unwrap(),
          copy_index: 0,
          dist: Default::default(),
          dependencies: HashMap::from([(
            "package-peer".to_string(),
            NpmPackageId::from_serialized("package-peer@4.0.0").unwrap(),
          )])
        },
        NpmResolutionPackage {
          id: NpmPackageId::from_serialized("package-peer@4.0.0").unwrap(),
          copy_index: 0,
          dist: Default::default(),
          dependencies: Default::default(),
        },
      ]
    );
    assert_eq!(
      package_reqs,
      vec![
        (
          "package-a@1".to_string(),
          "package-a@1.0.0_package-peer@4.0.0".to_string()
        ),
        (
          "package-peer@4.0.0".to_string(),
          "package-peer@4.0.0".to_string()
        )
      ]
    );
  }

  #[tokio::test]
  async fn resolve_nested_peer_deps_auto_resolved() {
    let api = TestNpmRegistryApi::default();
    api.ensure_package_version("package-0", "1.0.0");
    api.ensure_package_version("package-peer-a", "2.0.0");
    api.ensure_package_version("package-peer-b", "3.0.0");
    api.add_peer_dependency(("package-0", "1.0.0"), ("package-peer-a", "2"));
    api.add_peer_dependency(
      ("package-peer-a", "2.0.0"),
      ("package-peer-b", "3"),
    );

    let (packages, package_reqs) =
      run_resolver_and_get_output(api, vec!["npm:package-0@1.0"]).await;
    assert_eq!(
      packages,
      vec![
        NpmResolutionPackage {
          id: NpmPackageId::from_serialized("package-0@1.0.0").unwrap(),
          copy_index: 0,
          dependencies: HashMap::from([(
            "package-peer-a".to_string(),
            NpmPackageId::from_serialized("package-peer-a@2.0.0").unwrap(),
          )]),
          dist: Default::default(),
        },
        NpmResolutionPackage {
          id: NpmPackageId::from_serialized("package-peer-a@2.0.0").unwrap(),
          copy_index: 0,
          dependencies: HashMap::from([(
            "package-peer-b".to_string(),
            NpmPackageId::from_serialized("package-peer-b@3.0.0").unwrap(),
          )]),
          dist: Default::default(),
        },
        NpmResolutionPackage {
          id: NpmPackageId::from_serialized("package-peer-b@3.0.0").unwrap(),
          copy_index: 0,
          dependencies: HashMap::new(),
          dist: Default::default(),
        },
      ]
    );
    assert_eq!(
      package_reqs,
      vec![("package-0@1.0".to_string(), "package-0@1.0.0".to_string())]
    );
  }

  #[tokio::test]
  async fn resolve_nested_peer_deps_ancestor_sibling_deps() {
    let api = TestNpmRegistryApi::default();
    api.ensure_package_version("package-0", "1.0.0");
    api.ensure_package_version("package-peer-a", "2.0.0");
    api.ensure_package_version("package-peer-b", "3.0.0");
    api.add_dependency(("package-0", "1.0.0"), ("package-peer-b", "*"));
    api.add_peer_dependency(("package-0", "1.0.0"), ("package-peer-a", "2"));
    api.add_peer_dependency(
      ("package-peer-a", "2.0.0"),
      ("package-peer-b", "3"),
    );

    let (packages, package_reqs) = run_resolver_and_get_output(
      api,
      vec![
        "npm:package-0@1.0",
        "npm:package-peer-a@2",
        "npm:package-peer-b@3",
      ],
    )
    .await;
    assert_eq!(
      packages,
      vec![
        NpmResolutionPackage {
          id: NpmPackageId::from_serialized(
            "package-0@1.0.0_package-peer-a@2.0.0_package-peer-b@3.0.0"
          )
          .unwrap(),
          copy_index: 0,
          dependencies: HashMap::from([
            (
              "package-peer-a".to_string(),
              NpmPackageId::from_serialized(
                "package-peer-a@2.0.0_package-peer-b@3.0.0"
              )
              .unwrap(),
            ),
            (
              "package-peer-b".to_string(),
              NpmPackageId::from_serialized("package-peer-b@3.0.0").unwrap(),
            )
          ]),
          dist: Default::default(),
        },
        NpmResolutionPackage {
          id: NpmPackageId::from_serialized(
            "package-peer-a@2.0.0_package-peer-b@3.0.0"
          )
          .unwrap(),
          copy_index: 0,
          dependencies: HashMap::from([(
            "package-peer-b".to_string(),
            NpmPackageId::from_serialized("package-peer-b@3.0.0").unwrap(),
          )]),
          dist: Default::default(),
        },
        NpmResolutionPackage {
          id: NpmPackageId::from_serialized("package-peer-b@3.0.0").unwrap(),
          copy_index: 0,
          dependencies: HashMap::new(),
          dist: Default::default(),
        },
      ]
    );
    assert_eq!(
      package_reqs,
      vec![
        (
          "package-0@1.0".to_string(),
          "package-0@1.0.0_package-peer-a@2.0.0_package-peer-b@3.0.0"
            .to_string()
        ),
        (
          "package-peer-a@2".to_string(),
          "package-peer-a@2.0.0_package-peer-b@3.0.0".to_string()
        ),
        (
          "package-peer-b@3".to_string(),
          "package-peer-b@3.0.0".to_string()
        )
      ]
    );
  }

  #[tokio::test]
  async fn resolve_with_peer_deps_multiple() {
    let api = TestNpmRegistryApi::default();
    api.ensure_package_version("package-0", "1.1.1");
    api.ensure_package_version("package-a", "1.0.0");
    api.ensure_package_version("package-b", "2.0.0");
    api.ensure_package_version("package-c", "3.0.0");
    api.ensure_package_version("package-d", "3.5.0");
    api.ensure_package_version("package-e", "3.6.0");
    api.ensure_package_version("package-peer-a", "4.0.0");
    api.ensure_package_version("package-peer-a", "4.1.0");
    api.ensure_package_version("package-peer-b", "5.3.0");
    api.ensure_package_version("package-peer-b", "5.4.1");
    api.ensure_package_version("package-peer-c", "6.2.0");
    api.add_dependency(("package-0", "1.1.1"), ("package-a", "1"));
    api.add_dependency(("package-a", "1.0.0"), ("package-b", "^2"));
    api.add_dependency(("package-a", "1.0.0"), ("package-c", "^3"));
    api.add_dependency(("package-a", "1.0.0"), ("package-d", "^3"));
    api.add_dependency(("package-a", "1.0.0"), ("package-peer-a", "4.0.0"));
    api.add_peer_dependency(("package-b", "2.0.0"), ("package-peer-a", "4"));
    api.add_peer_dependency(
      ("package-b", "2.0.0"),
      ("package-peer-c", "=6.2.0"),
    );
    api.add_peer_dependency(("package-c", "3.0.0"), ("package-peer-a", "*"));
    api.add_peer_dependency(
      ("package-peer-a", "4.0.0"),
      ("package-peer-b", "^5.4"), // will be auto-resolved
    );

    let (packages, package_reqs) = run_resolver_and_get_output(
      api,
      vec!["npm:package-0@1.1.1", "npm:package-e@3"],
    )
    .await;
    assert_eq!(
      packages,
      vec![
        NpmResolutionPackage {
          id: NpmPackageId::from_serialized("package-0@1.1.1").unwrap(),
          copy_index: 0,
          dependencies: HashMap::from([(
            "package-a".to_string(),
            NpmPackageId::from_serialized(
              "package-a@1.0.0_package-peer-a@4.0.0"
            )
            .unwrap(),
          ),]),
          dist: Default::default(),
        },
        NpmResolutionPackage {
          id: NpmPackageId::from_serialized(
            "package-a@1.0.0_package-peer-a@4.0.0"
          )
          .unwrap(),
          copy_index: 0,
          dependencies: HashMap::from([
            (
              "package-b".to_string(),
              NpmPackageId::from_serialized(
                "package-b@2.0.0_package-peer-a@4.0.0"
              )
              .unwrap(),
            ),
            (
              "package-c".to_string(),
              NpmPackageId::from_serialized(
                "package-c@3.0.0_package-peer-a@4.0.0"
              )
              .unwrap(),
            ),
            (
              "package-d".to_string(),
              NpmPackageId::from_serialized("package-d@3.5.0").unwrap(),
            ),
            (
              "package-peer-a".to_string(),
              NpmPackageId::from_serialized("package-peer-a@4.0.0").unwrap(),
            ),
          ]),
          dist: Default::default(),
        },
        NpmResolutionPackage {
          id: NpmPackageId::from_serialized(
            "package-b@2.0.0_package-peer-a@4.0.0"
          )
          .unwrap(),
          copy_index: 0,
          dist: Default::default(),
          dependencies: HashMap::from([
            (
              "package-peer-a".to_string(),
              NpmPackageId::from_serialized("package-peer-a@4.0.0").unwrap(),
            ),
            (
              "package-peer-c".to_string(),
              NpmPackageId::from_serialized("package-peer-c@6.2.0").unwrap(),
            )
          ])
        },
        NpmResolutionPackage {
          id: NpmPackageId::from_serialized(
            "package-c@3.0.0_package-peer-a@4.0.0"
          )
          .unwrap(),
          copy_index: 0,
          dist: Default::default(),
          dependencies: HashMap::from([(
            "package-peer-a".to_string(),
            NpmPackageId::from_serialized("package-peer-a@4.0.0").unwrap(),
          )])
        },
        NpmResolutionPackage {
          id: NpmPackageId::from_serialized("package-d@3.5.0").unwrap(),
          copy_index: 0,
          dependencies: HashMap::from([]),
          dist: Default::default(),
        },
        NpmResolutionPackage {
          id: NpmPackageId::from_serialized("package-e@3.6.0").unwrap(),
          copy_index: 0,
          dependencies: HashMap::from([]),
          dist: Default::default(),
        },
        NpmResolutionPackage {
          id: NpmPackageId::from_serialized("package-peer-a@4.0.0").unwrap(),
          copy_index: 0,
          dist: Default::default(),
          dependencies: HashMap::from([(
            "package-peer-b".to_string(),
            NpmPackageId::from_serialized("package-peer-b@5.4.1").unwrap(),
          )])
        },
        NpmResolutionPackage {
          id: NpmPackageId::from_serialized("package-peer-b@5.4.1").unwrap(),
          copy_index: 0,
          dist: Default::default(),
          dependencies: Default::default(),
        },
        NpmResolutionPackage {
          id: NpmPackageId::from_serialized("package-peer-c@6.2.0").unwrap(),
          copy_index: 0,
          dist: Default::default(),
          dependencies: Default::default(),
        },
      ]
    );
    assert_eq!(
      package_reqs,
      vec![
        ("package-0@1.1.1".to_string(), "package-0@1.1.1".to_string()),
        ("package-e@3".to_string(), "package-e@3.6.0".to_string()),
      ]
    );
  }

  #[tokio::test]
  async fn resolve_peer_deps_circular() {
    let api = TestNpmRegistryApi::default();
    api.ensure_package_version("package-a", "1.0.0");
    api.ensure_package_version("package-b", "2.0.0");
    api.add_dependency(("package-a", "1.0.0"), ("package-b", "*"));
    api.add_peer_dependency(("package-b", "2.0.0"), ("package-a", "1"));

    let (packages, package_reqs) =
      run_resolver_and_get_output(api, vec!["npm:package-a@1.0"]).await;
    assert_eq!(
      packages,
      vec![
        NpmResolutionPackage {
          id: NpmPackageId::from_serialized("package-a@1.0.0_package-a@1.0.0")
            .unwrap(),
          copy_index: 0,
          dependencies: HashMap::from([(
            "package-b".to_string(),
            NpmPackageId::from_serialized(
              "package-b@2.0.0_package-a@1.0.0__package-a@1.0.0"
            )
            .unwrap(),
          )]),
          dist: Default::default(),
        },
        NpmResolutionPackage {
          id: NpmPackageId::from_serialized(
            "package-b@2.0.0_package-a@1.0.0__package-a@1.0.0"
          )
          .unwrap(),
          copy_index: 0,
          dependencies: HashMap::from([(
            "package-a".to_string(),
            NpmPackageId::from_serialized("package-a@1.0.0_package-a@1.0.0")
              .unwrap(),
          )]),
          dist: Default::default(),
        },
      ]
    );
    assert_eq!(
      package_reqs,
      vec![(
        "package-a@1.0".to_string(),
        "package-a@1.0.0_package-a@1.0.0".to_string()
      )]
    );
  }

  #[tokio::test]
  async fn resolve_peer_deps_multiple_copies() {
    // repeat this a few times to have a higher probability of surfacing indeterminism
    for _ in 0..3 {
      let api = TestNpmRegistryApi::default();
      api.ensure_package_version("package-a", "1.0.0");
      api.ensure_package_version("package-b", "2.0.0");
      api.ensure_package_version("package-dep", "3.0.0");
      api.ensure_package_version("package-peer", "4.0.0");
      api.ensure_package_version("package-peer", "5.0.0");
      api.add_dependency(("package-a", "1.0.0"), ("package-dep", "*"));
      api.add_dependency(("package-a", "1.0.0"), ("package-peer", "4"));
      api.add_dependency(("package-b", "2.0.0"), ("package-dep", "*"));
      api.add_dependency(("package-b", "2.0.0"), ("package-peer", "5"));
      api.add_peer_dependency(("package-dep", "3.0.0"), ("package-peer", "*"));

      let (packages, package_reqs) = run_resolver_and_get_output(
        api,
        vec!["npm:package-a@1", "npm:package-b@2"],
      )
      .await;
      assert_eq!(
        packages,
        vec![
          NpmResolutionPackage {
            id: NpmPackageId::from_serialized(
              "package-a@1.0.0_package-peer@4.0.0"
            )
            .unwrap(),
            copy_index: 0,
            dependencies: HashMap::from([
              (
                "package-dep".to_string(),
                NpmPackageId::from_serialized(
                  "package-dep@3.0.0_package-peer@4.0.0"
                )
                .unwrap(),
              ),
              (
                "package-peer".to_string(),
                NpmPackageId::from_serialized("package-peer@4.0.0").unwrap(),
              ),
            ]),
            dist: Default::default(),
          },
          NpmResolutionPackage {
            id: NpmPackageId::from_serialized(
              "package-b@2.0.0_package-peer@5.0.0"
            )
            .unwrap(),
            copy_index: 0,
            dependencies: HashMap::from([
              (
                "package-dep".to_string(),
                NpmPackageId::from_serialized(
                  "package-dep@3.0.0_package-peer@5.0.0"
                )
                .unwrap(),
              ),
              (
                "package-peer".to_string(),
                NpmPackageId::from_serialized("package-peer@5.0.0").unwrap(),
              ),
            ]),
            dist: Default::default(),
          },
          NpmResolutionPackage {
            id: NpmPackageId::from_serialized(
              "package-dep@3.0.0_package-peer@4.0.0"
            )
            .unwrap(),
            copy_index: 0,
            dependencies: HashMap::from([(
              "package-peer".to_string(),
              NpmPackageId::from_serialized("package-peer@4.0.0").unwrap(),
            )]),
            dist: Default::default(),
          },
          NpmResolutionPackage {
            id: NpmPackageId::from_serialized(
              "package-dep@3.0.0_package-peer@5.0.0"
            )
            .unwrap(),
            copy_index: 1,
            dependencies: HashMap::from([(
              "package-peer".to_string(),
              NpmPackageId::from_serialized("package-peer@5.0.0").unwrap(),
            )]),
            dist: Default::default(),
          },
          NpmResolutionPackage {
            id: NpmPackageId::from_serialized("package-peer@4.0.0").unwrap(),
            copy_index: 0,
            dependencies: HashMap::new(),
            dist: Default::default(),
          },
          NpmResolutionPackage {
            id: NpmPackageId::from_serialized("package-peer@5.0.0").unwrap(),
            copy_index: 0,
            dependencies: HashMap::new(),
            dist: Default::default(),
          },
        ]
      );
      assert_eq!(
        package_reqs,
        vec![
          (
            "package-a@1".to_string(),
            "package-a@1.0.0_package-peer@4.0.0".to_string()
          ),
          (
            "package-b@2".to_string(),
            "package-b@2.0.0_package-peer@5.0.0".to_string()
          )
        ]
      );
    }
  }

  async fn run_resolver_and_get_output(
    api: TestNpmRegistryApi,
    reqs: Vec<&str>,
  ) -> (Vec<NpmResolutionPackage>, Vec<(String, String)>) {
    let mut graph = Graph::default();
    let mut resolver = GraphDependencyResolver::new(&mut graph, &api);

    for req in reqs {
      let req = NpmPackageReference::from_str(req).unwrap().req;
      resolver
        .add_package_req(&req, &api.package_info(&req.name).await.unwrap())
        .unwrap();
    }

    resolver.resolve_pending().await.unwrap();
    let snapshot = graph.into_snapshot(&api).await.unwrap();
    let mut packages = snapshot.all_packages();
    packages.sort_by(|a, b| a.id.cmp(&b.id));
    let mut package_reqs = snapshot
      .package_reqs
      .into_iter()
      .map(|(a, b)| (a.to_string(), b.as_serialized()))
      .collect::<Vec<_>>();
    package_reqs.sort_by(|a, b| a.0.to_string().cmp(&b.0.to_string()));
    (packages, package_reqs)
  }
}<|MERGE_RESOLUTION|>--- conflicted
+++ resolved
@@ -468,11 +468,7 @@
     package_info: &NpmPackageInfo,
   ) -> Result<(), AnyError> {
     if self.graph.has_package_req(package_req) {
-<<<<<<< HEAD
-      return Ok(()); // already added, do nothing
-=======
       return Ok(());
->>>>>>> aeb600d7
     }
     let node = self.resolve_node_from_info(
       &package_req.name,
