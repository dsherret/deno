--- conflicted
+++ resolved
@@ -96,31 +96,6 @@
     local_node_modules_path: Option<PathBuf>,
     initial_snapshot: Option<NpmResolutionSnapshot>,
   ) -> Self {
-<<<<<<< HEAD
-    let process_npm_state = NpmProcessState::take();
-    let local_node_modules_path = local_node_modules_path.or_else(|| {
-      process_npm_state
-        .as_ref()
-        .and_then(|s| s.local_node_modules_path.as_ref().map(PathBuf::from))
-    });
-    let maybe_snapshot =
-      initial_snapshot.or_else(|| process_npm_state.map(|s| s.snapshot));
-    let inner: Arc<dyn InnerNpmPackageResolver> = match &local_node_modules_path
-    {
-      Some(node_modules_folder) => Arc::new(LocalNpmPackageResolver::new(
-        cache.clone(),
-        api.clone(),
-        node_modules_folder.clone(),
-        maybe_snapshot,
-      )),
-      None => Arc::new(GlobalNpmPackageResolver::new(
-        cache.clone(),
-        api.clone(),
-        maybe_snapshot,
-      )),
-    };
-    Self {
-=======
     Self::new_inner(cache, api, no_npm, local_node_modules_path, None, None)
   }
 
@@ -152,54 +127,9 @@
     Ok(Self::new_inner(
       cache,
       api,
->>>>>>> e2d75491
       no_npm,
       inner,
       local_node_modules_path,
-<<<<<<< HEAD
-      api,
-      cache,
-      maybe_lockfile: None,
-    }
-  }
-
-  /// This function will replace current resolver with a new one built from a
-  /// snapshot created out of the lockfile.
-  pub async fn add_lockfile_and_maybe_regenerate_snapshot(
-    &mut self,
-    lockfile: Arc<Mutex<Lockfile>>,
-  ) -> Result<(), AnyError> {
-    self.maybe_lockfile = Some(lockfile.clone());
-
-    if lockfile.lock().overwrite {
-      return Ok(());
-    }
-
-    let snapshot =
-      NpmResolutionSnapshot::from_lockfile(lockfile.clone(), &self.api)
-        .await
-        .with_context(|| {
-          format!(
-            "failed reading lockfile '{}'",
-            lockfile.lock().filename.display()
-          )
-        })?;
-    if let Some(node_modules_folder) = &self.local_node_modules_path {
-      self.inner = Arc::new(LocalNpmPackageResolver::new(
-        self.cache.clone(),
-        self.api.clone(),
-        node_modules_folder.clone(),
-        Some(snapshot),
-      ));
-    } else {
-      self.inner = Arc::new(GlobalNpmPackageResolver::new(
-        self.cache.clone(),
-        self.api.clone(),
-        Some(snapshot),
-      ));
-    }
-    Ok(())
-=======
       maybe_snapshot,
       maybe_lockfile,
     ))
@@ -243,7 +173,6 @@
       cache,
       maybe_lockfile,
     }
->>>>>>> e2d75491
   }
 
   /// Resolves an npm package folder path from a Deno module.
@@ -396,11 +325,7 @@
 
   /// Gets a new resolver with a new snapshotted state.
   pub fn snapshotted(&self) -> Self {
-<<<<<<< HEAD
-    Self::new(
-=======
     Self::new_inner(
->>>>>>> e2d75491
       self.cache.clone(),
       self.api.clone(),
       self.no_npm,
