--- conflicted
+++ resolved
@@ -332,16 +332,6 @@
   pub async fn inject_synthetic_types_node_package(
     &self,
   ) -> Result<(), AnyError> {
-<<<<<<< HEAD
-    if self.no_npm {
-      return Err(custom_error(
-        "NoNpm",
-        "A node built-in specifier was used; but --no-npm is specified.",
-      ));
-    }
-
-=======
->>>>>>> 9cd271a9
     // add and ensure this isn't added to the lockfile
     self
       .inner
