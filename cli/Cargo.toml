# Copyright 2018-2022 the Deno authors. All rights reserved. MIT license.

[package]
name = "deno"
version = "1.24.2"
authors = ["the Deno authors"]
default-run = "deno"
edition = "2021"
license = "MIT"
repository = "https://github.com/denoland/deno"
description = "Provides the deno executable"

[[bin]]
name = "deno"
path = "main.rs"

[[bench]]
name = "deno_bench"
harness = false
path = "./bench/main.rs"

[[bench]]
name = "lsp_bench_standalone"
harness = false
path = "./bench/lsp_bench_standalone.rs"

[build-dependencies]
deno_broadcast_channel = { version = "0.58.0", path = "../ext/broadcast_channel" }
deno_console = { version = "0.64.0", path = "../ext/console" }
deno_core = { version = "0.146.0", path = "../core" }
deno_crypto = { version = "0.78.0", path = "../ext/crypto" }
deno_fetch = { version = "0.87.0", path = "../ext/fetch" }
deno_net = { version = "0.56.0", path = "../ext/net" }
deno_node = { version = "0.1.0", path = "../ext/node" }
deno_url = { version = "0.64.0", path = "../ext/url" }
deno_web = { version = "0.95.0", path = "../ext/web" }
deno_webgpu = { version = "0.65.0", path = "../ext/webgpu" }
deno_websocket = { version = "0.69.0", path = "../ext/websocket" }
deno_webstorage = { version = "0.59.0", path = "../ext/webstorage" }
regex = "=1.6.0"
serde = { version = "=1.0.141", features = ["derive"] }
zstd = '=0.11.1'

[target.'cfg(windows)'.build-dependencies]
winapi = "=0.3.9"
winres = "=0.1.12"

[dependencies]
deno_ast = { version = "0.17.0", features = ["bundler", "cjs", "codegen", "dep_graph", "module_specifier", "proposal", "react", "sourcemap", "transforms", "transpiling", "typescript", "view", "visit"] }
deno_core = { version = "0.146.0", path = "../core" }
deno_doc = "0.40.0"
deno_emit = "0.5.0"
deno_graph = "0.30.0"
deno_lint = { version = "0.32.0", features = ["docs"] }
deno_runtime = { version = "0.72.0", path = "../runtime" }
deno_task_shell = "0.5.0"

atty = "=0.2.14"
base64 = "=0.13.0"
cache_control = "=0.2.0"
chrono = "=0.4.19"
clap = "=3.1.12"
clap_complete = "=3.1.2"
clap_complete_fig = "=3.1.5"
data-url = "=0.1.1"
dissimilar = "=1.0.3"
dprint-plugin-json = "=0.15.5"
dprint-plugin-markdown = "=0.14.0"
dprint-plugin-typescript = "=0.71.2"
encoding_rs = "=0.8.31"
env_logger = "=0.9.0"
<<<<<<< HEAD
eszip = "=0.22.0"
fancy-regex = "=0.9.0"
=======
eszip = "=0.23.0"
fancy-regex = "=0.10.0"
>>>>>>> 79065ac0
flate2 = "=1.0.24"
http = "=0.2.6"
import_map = "=0.12.1"
indexmap = "1.8.1"
jsonc-parser = { version = "=0.21.0", features = ["serde"] }
libc = "=0.2.126"
log = { version = "=0.4.17", features = ["serde"] }
mitata = '=0.0.7'
node_resolver = "=0.1.1"
notify = "=5.0.0-pre.15"
once_cell = "=1.12.0"
os_pipe = "=1.0.1"
path-clean = "=0.1.0"
percent-encoding = "=2.1.0"
pin-project = "1.0.11" # don't pin because they yank crates from cargo
rand = { version = "=0.8.5", features = ["small_rng"] }
regex = "=1.6.0"
ring = "=0.16.20"
rustyline = { version = "=10.0.0", default-features = false, features = ["custom-bindings"] }
rustyline-derive = "=0.7.0"
secure_tempfile = { version = "=3.3.0", package = "tempfile" } # different name to discourage use in tests
<<<<<<< HEAD
semver = "=1.0.12"
serde = { version = "=1.0.139", features = ["derive"] }
=======
semver = "=1.0.13"
serde = { version = "=1.0.141", features = ["derive"] }
>>>>>>> 79065ac0
serde_repr = "=0.1.8"
shell-escape = "=0.1.5"
tar = "=0.4.38"
text-size = "=1.1.0"
text_lines = "=0.6.0"
tokio = { version = "=1.19", features = ["full"] }
tokio-util = "=0.7.2"
tower-lsp = "=0.17.0"
twox-hash = "=1.6.2"
typed-arena = "2.0.1"
uuid = { version = "=1.0.0", features = ["v4", "serde"] }
walkdir = "=2.3.2"
zstd = '=0.11.1'

[target.'cfg(windows)'.dependencies]
fwdansi = "=1.1.0"
winapi = { version = "=0.3.9", features = ["knownfolders", "mswsock", "objbase", "shlobj", "tlhelp32", "winbase", "winerror", "winsock2"] }

[dev-dependencies]
csv = "1.1.6"
deno_bench_util = { version = "0.58.0", path = "../bench_util" }
dotenv = "0.15.0"
flaky_test = "=0.1.0"
google-storage1 = "3.1.0"
once_cell = "=1.12.0"
os_pipe = "=1.0.1"
pretty_assertions = "=1.2.1"
test_util = { path = "../test_util" }
trust-dns-client = "=0.21.2"
trust-dns-server = "=0.21.2"

[target.'cfg(unix)'.dev-dependencies]
nix = "=0.24.2"

[package.metadata.winres]
# This section defines the metadata that appears in the deno.exe PE header.
OriginalFilename = "deno.exe"
LegalCopyright = "© Deno contributors & Deno Land Inc. MIT licensed."
ProductName = "Deno"
FileDescription = "Deno: A secure runtime for JavaScript and TypeScript"<|MERGE_RESOLUTION|>--- conflicted
+++ resolved
@@ -69,13 +69,8 @@
 dprint-plugin-typescript = "=0.71.2"
 encoding_rs = "=0.8.31"
 env_logger = "=0.9.0"
-<<<<<<< HEAD
-eszip = "=0.22.0"
-fancy-regex = "=0.9.0"
-=======
 eszip = "=0.23.0"
 fancy-regex = "=0.10.0"
->>>>>>> 79065ac0
 flate2 = "=1.0.24"
 http = "=0.2.6"
 import_map = "=0.12.1"
@@ -88,7 +83,6 @@
 notify = "=5.0.0-pre.15"
 once_cell = "=1.12.0"
 os_pipe = "=1.0.1"
-path-clean = "=0.1.0"
 percent-encoding = "=2.1.0"
 pin-project = "1.0.11" # don't pin because they yank crates from cargo
 rand = { version = "=0.8.5", features = ["small_rng"] }
@@ -97,13 +91,8 @@
 rustyline = { version = "=10.0.0", default-features = false, features = ["custom-bindings"] }
 rustyline-derive = "=0.7.0"
 secure_tempfile = { version = "=3.3.0", package = "tempfile" } # different name to discourage use in tests
-<<<<<<< HEAD
-semver = "=1.0.12"
-serde = { version = "=1.0.139", features = ["derive"] }
-=======
 semver = "=1.0.13"
 serde = { version = "=1.0.141", features = ["derive"] }
->>>>>>> 79065ac0
 serde_repr = "=0.1.8"
 shell-escape = "=0.1.5"
 tar = "=0.4.38"
