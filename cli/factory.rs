--- conflicted
+++ resolved
@@ -17,12 +17,9 @@
 use deno_core::error::AnyError;
 use deno_core::futures::FutureExt;
 use deno_core::FeatureChecker;
-<<<<<<< HEAD
-use deno_path_util::url_to_file_path;
-=======
 use deno_error::JsErrorBox;
 use deno_npm_cache::NpmCacheSetting;
->>>>>>> 9dbb99a8
+use deno_path_util::url_to_file_path;
 use deno_resolver::cjs::IsCjsResolutionMode;
 use deno_resolver::npm::managed::ManagedInNpmPkgCheckerCreateOptions;
 use deno_resolver::npm::managed::NpmResolutionCell;
@@ -77,6 +74,7 @@
 use crate::http_util::HttpClientProvider;
 use crate::module_loader::CliModuleLoaderFactory;
 use crate::module_loader::ModuleLoadPreparer;
+use crate::module_loader::PrepareModuleLoadError;
 use crate::node::CliCjsCodeAnalyzer;
 use crate::node::CliNodeCodeTranslator;
 use crate::node::CliNodeResolver;
@@ -106,7 +104,7 @@
 use crate::resolver::NpmModuleLoader;
 use crate::standalone::binary::DenoCompileBinaryWriter;
 use crate::sys::CliSys;
-use crate::tools::check::MaybeDiagnostics;
+use crate::tools::check::CheckError;
 use crate::tools::check::TypeChecker;
 use crate::tools::coverage::CoverageCollector;
 use crate::tools::lint::LintRuleProvider;
@@ -1448,15 +1446,17 @@
         .await
       {
         match err {
-          MaybeDiagnostics::Diagnostics(Diagnostics(d)) => {
-            diagnostics.extend(d)
-          }
-          MaybeDiagnostics::Other(err) => all_errors.push(err),
+          PrepareModuleLoadError::Check(CheckError::Diagnostics(
+            Diagnostics(d),
+          )) => diagnostics.extend(d),
+          err => all_errors.push(err),
         }
       }
     }
     if !diagnostics.is_empty() {
-      all_errors.push(AnyError::from(Diagnostics(diagnostics)));
+      all_errors.push(PrepareModuleLoadError::Check(CheckError::Diagnostics(
+        Diagnostics(diagnostics),
+      )));
     }
     if !all_errors.is_empty() {
       return Err(anyhow!(
