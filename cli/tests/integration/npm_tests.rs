// Copyright 2018-2024 the Deno authors. All rights reserved. MIT license.

use deno_core::serde_json;
use deno_core::serde_json::json;
use deno_core::serde_json::Value;
use pretty_assertions::assert_eq;
use test_util as util;
use util::assert_contains;
use util::env_vars_for_npm_tests;
use util::http_server;
use util::TestContextBuilder;

// NOTE: See how to make test npm packages at ./testdata/npm/README.md

itest!(es_module {
  args: "run --allow-read --allow-env npm/esm/main.js",
  output: "npm/esm/main.out",
  envs: env_vars_for_npm_tests(),
  http_server: true,
});

itest!(es_module_eval {
  args_vec: vec![
    "eval",
    "import chalk from 'npm:chalk@5'; console.log(chalk.green('chalk esm loads'));",
  ],
  output: "npm/esm/main.out",
  envs: env_vars_for_npm_tests(),
  http_server: true,
});

<<<<<<< HEAD
itest!(es_module_deno_test {
  args: "test --allow-read --allow-env --unstable npm/esm/test.js",
=======
itest!(esm_module_deno_test {
  args: "test --allow-read --allow-env npm/esm/test.js",
>>>>>>> 93c8e7c8
  output: "npm/esm/test.out",
  envs: env_vars_for_npm_tests(),
  http_server: true,
});

itest!(esm_import_cjs_default {
  args: "run --allow-read --allow-env --quiet --check=all npm/esm_import_cjs_default/main.ts",
  output: "npm/esm_import_cjs_default/main.out",
  envs: env_vars_for_npm_tests(),
  http_server: true,
});

itest!(cjs_with_deps {
  args: "run --allow-read --allow-env npm/cjs_with_deps/main.js",
  output: "npm/cjs_with_deps/main.out",
  envs: env_vars_for_npm_tests(),
  http_server: true,
});

itest!(cjs_sub_path {
  args: "run --allow-read npm/cjs_sub_path/main.js",
  output: "npm/cjs_sub_path/main.out",
  envs: env_vars_for_npm_tests(),
  http_server: true,
});

itest!(cjs_local_global_decls {
  args: "run --allow-read npm/cjs_local_global_decls/main.ts",
  output: "npm/cjs_local_global_decls/main.out",
  envs: env_vars_for_npm_tests(),
  http_server: true,
});

itest!(cjs_reexport_collision {
  args: "run -A --quiet npm/cjs_reexport_collision/main.ts",
  output: "npm/cjs_reexport_collision/main.out",
  envs: env_vars_for_npm_tests(),
  http_server: true,
});

itest!(cjs_this_in_exports {
  args: "run --allow-read --quiet npm/cjs_this_in_exports/main.js",
  output: "npm/cjs_this_in_exports/main.out",
  envs: env_vars_for_npm_tests(),
  http_server: true,
  exit_code: 1,
});

itest!(cjs_invalid_name_exports {
  args: "run --allow-read --quiet npm/cjs-invalid-name-exports/main.ts",
  output: "npm/cjs-invalid-name-exports/main.out",
  envs: env_vars_for_npm_tests(),
  http_server: true,
});

itest!(cjs_require_esm_error {
  args: "run --allow-read --quiet npm/cjs_require_esm_error/main.ts",
  output: "npm/cjs_require_esm_error/main.out",
  envs: env_vars_for_npm_tests(),
  http_server: true,
  exit_code: 1,
});

itest!(cjs_require_esm_mjs_error {
  args: "run --allow-read --quiet npm/cjs_require_esm_mjs_error/main.ts",
  output: "npm/cjs_require_esm_mjs_error/main.out",
  envs: env_vars_for_npm_tests(),
  http_server: true,
  exit_code: 1,
});

itest!(require_esm_error {
  args: "run --allow-read --quiet node/require_esm_error/main.ts",
  output: "node/require_esm_error/main.out",
  exit_code: 1,
});

itest!(dynamic_import_deno_ts_from_npm {
  args: "run --allow-read --quiet npm/dynamic_import_deno_ts_from_npm/main.ts",
  output: "npm/dynamic_import_deno_ts_from_npm/main.out",
  envs: env_vars_for_npm_tests(),
  http_server: true,
});

itest!(translate_cjs_to_esm {
  args: "run -A --quiet npm/translate_cjs_to_esm/main.js",
  output: "npm/translate_cjs_to_esm/main.out",
  envs: env_vars_for_npm_tests(),
  http_server: true,
});

itest!(compare_globals {
  args: "run --allow-read --check=all npm/compare_globals/main.ts",
  output: "npm/compare_globals/main.out",
  envs: env_vars_for_npm_tests(),
  http_server: true,
});

itest!(conditional_exports {
  args: "run --allow-read npm/conditional_exports/main.js",
  output: "npm/conditional_exports/main.out",
  envs: env_vars_for_npm_tests(),
  http_server: true,
});

itest!(conditional_exports_node_modules_dir {
  args:
    "run --allow-read --node-modules-dir $TESTDATA/npm/conditional_exports/main.js",
  output: "npm/conditional_exports/main_node_modules.out",
  envs: env_vars_for_npm_tests(),
  http_server: true,
  temp_cwd: true,
});

itest!(dual_cjs_esm {
  args: "run -A --quiet npm/dual_cjs_esm/main.ts",
  output: "npm/dual_cjs_esm/main.out",
  envs: env_vars_for_npm_tests(),
  http_server: true,
});

itest!(child_process_fork_test {
  args: "run -A --quiet npm/child_process_fork_test/main.ts",
  output: "npm/child_process_fork_test/main.out",
  envs: env_vars_for_npm_tests(),
  http_server: true,
});

itest!(cjs_module_export_assignment {
  args: "run -A --quiet --check=all npm/cjs_module_export_assignment/main.ts",
  output: "npm/cjs_module_export_assignment/main.out",
  envs: env_vars_for_npm_tests(),
  http_server: true,
});

itest!(cjs_module_export_assignment_number {
  args:
    "run -A --quiet --check=all npm/cjs_module_export_assignment_number/main.ts",
  output: "npm/cjs_module_export_assignment_number/main.out",
  envs: env_vars_for_npm_tests(),
  http_server: true,
});

itest!(mixed_case_package_name_global_dir {
  args: "run npm/mixed_case_package_name/global.ts",
  output: "npm/mixed_case_package_name/global.out",
  exit_code: 0,
  envs: env_vars_for_npm_tests(),
  http_server: true,
});

itest!(mixed_case_package_name_local_dir {
  args:
    "run --node-modules-dir -A $TESTDATA/npm/mixed_case_package_name/local.ts",
  output: "npm/mixed_case_package_name/local.out",
  exit_code: 0,
  envs: env_vars_for_npm_tests(),
  http_server: true,
  temp_cwd: true,
});

itest!(local_dir_resolves_symlinks {
  args: "run -A index.js",
  output: "npm/local_dir_resolves_symlinks/index.out",
  exit_code: 0,
  envs: env_vars_for_npm_tests(),
  cwd: Some("npm/local_dir_resolves_symlinks/"),
  copy_temp_dir: Some("npm/local_dir_resolves_symlinks/"),
  http_server: true,
});

// FIXME(bartlomieju): npm: specifiers are not handled in dynamic imports
// at the moment
// itest!(dynamic_import {
//   args: "run --allow-read --allow-env npm/dynamic_import/main.ts",
//   output: "npm/dynamic_import/main.out",
//   envs: env_vars_for_npm_tests(),
//   http_server: true,
// });

itest!(dynamic_import_reload_same_package {
  args: "run -A --reload npm/dynamic_import_reload_same_package/main.ts",
  output: "npm/dynamic_import_reload_same_package/main.out",
  envs: env_vars_for_npm_tests(),
  http_server: true,
});

itest!(dynamic_import_invalid_package_name {
  args: "run -A --reload npm/dynamic_import_invalid_package_name/main.ts",
  output: "npm/dynamic_import_invalid_package_name/main.out",
  envs: env_vars_for_npm_tests(),
  http_server: true,
});

itest!(env_var_re_export_dev {
  args: "run --allow-read --allow-env --quiet npm/env_var_re_export/main.js",
  output_str: Some("dev\n"),
  envs: env_vars_for_npm_tests(),
  http_server: true,
});

itest!(env_var_re_export_prod {
  args: "run --allow-read --allow-env --quiet npm/env_var_re_export/main.js",
  output_str: Some("prod\n"),
  envs: {
    let mut vars = env_vars_for_npm_tests();
    vars.push(("NODE_ENV".to_string(), "production".to_string()));
    vars
  },
  http_server: true,
});

itest!(cached_only {
  args: "run --cached-only npm/cached_only/main.ts",
  output: "npm/cached_only/main.out",
  envs: env_vars_for_npm_tests(),
  exit_code: 1,
});

itest!(import_map {
    args: "run --allow-read --allow-env --import-map npm/import_map/import_map.json npm/import_map/main.js",
    output: "npm/import_map/main.out",
    envs: env_vars_for_npm_tests(),
    http_server: true,
  });

itest!(lock_file_integrity_failure {
    args: "run --allow-read --allow-env --lock npm/lock_file/lock.json npm/lock_file/main.js",
    output: "npm/lock_file/main.out",
    envs: env_vars_for_npm_tests(),
    http_server: true,
    exit_code: 10,
  });

itest!(sub_paths {
  args: "run -A --quiet npm/sub_paths/main.jsx",
  output: "npm/sub_paths/main.out",
  envs: env_vars_for_npm_tests(),
  http_server: true,
});

itest!(remote_npm_specifier {
  args: "run --quiet -A npm/remote_npm_specifier/main.ts",
  output: "npm/remote_npm_specifier/main.out",
  envs: env_vars_for_npm_tests(),
  http_server: true,
  exit_code: 0,
});

itest!(tarball_with_global_header {
  args: "run -A --quiet npm/tarball_with_global_header/main.js",
  output: "npm/tarball_with_global_header/main.out",
  envs: env_vars_for_npm_tests(),
  http_server: true,
});

itest!(node_modules_deno_node_modules {
  args: "run --quiet npm/node_modules_deno_node_modules/main.ts",
  output: "npm/node_modules_deno_node_modules/main.out",
  copy_temp_dir: Some("npm/node_modules_deno_node_modules/"),
  exit_code: 0,
  envs: env_vars_for_npm_tests(),
  http_server: true,
});

itest!(node_modules_deno_node_modules_local {
  args:
    "run --quiet --node-modules-dir npm/node_modules_deno_node_modules/main.ts",
  output: "npm/node_modules_deno_node_modules/main.out",
  copy_temp_dir: Some("npm/node_modules_deno_node_modules/"),
  exit_code: 0,
  envs: env_vars_for_npm_tests(),
  http_server: true,
});

itest!(nonexistent_file {
  args: "run -A --quiet npm/nonexistent_file/main.js",
  output: "npm/nonexistent_file/main.out",
  envs: env_vars_for_npm_tests(),
  http_server: true,
  exit_code: 1,
});

itest!(nonexistent_file_node_modules_dir {
  // there was a bug where the message was different when using a node_modules dir
  args: "run -A --quiet --node-modules-dir npm/nonexistent_file/main.js",
  output: "npm/nonexistent_file/main.out",
  copy_temp_dir: Some("npm/nonexistent_file/"),
  envs: env_vars_for_npm_tests(),
  http_server: true,
  exit_code: 1,
});

itest!(invalid_package_name {
  args: "run -A --quiet npm/invalid_package_name/main.js",
  output: "npm/invalid_package_name/main.out",
  envs: env_vars_for_npm_tests(),
  exit_code: 1,
});

itest!(require_json {
  args: "run -A --quiet npm/require_json/main.js",
  output: "npm/require_json/main.out",
  envs: env_vars_for_npm_tests(),
  http_server: true,
});

itest!(error_version_after_subpath {
  args: "run -A --quiet npm/error_version_after_subpath/main.js",
  output: "npm/error_version_after_subpath/main.out",
  envs: env_vars_for_npm_tests(),
  http_server: true,
  exit_code: 1,
});

itest!(deno_cache {
  args: "cache --reload npm:chalk npm:mkdirp",
  output: "npm/deno_cache.out",
  envs: env_vars_for_npm_tests(),
  http_server: true,
});

itest!(check_all {
  args: "check --all npm/check_errors/main.ts",
  output: "npm/check_errors/main_all.out",
  envs: env_vars_for_npm_tests(),
  http_server: true,
  exit_code: 1,
});

itest!(check_local {
  args: "check npm/check_errors/main.ts",
  output: "npm/check_errors/main_local.out",
  envs: env_vars_for_npm_tests(),
  http_server: true,
  exit_code: 1,
});

itest!(types_general {
  args: "check --quiet npm/types/main.ts",
  output: "npm/types/main.out",
  envs: env_vars_for_npm_tests(),
  http_server: true,
  exit_code: 1,
});

itest!(types_ambient_module {
  args: "check --quiet npm/types_ambient_module/main.ts",
  output: "npm/types_ambient_module/main.out",
  envs: env_vars_for_npm_tests(),
  http_server: true,
  exit_code: 1,
});

itest!(types_ambient_module_import_map {
    args: "check --quiet --import-map=npm/types_ambient_module/import_map.json npm/types_ambient_module/main_import_map.ts",
    output: "npm/types_ambient_module/main_import_map.out",
    envs: env_vars_for_npm_tests(),
    http_server: true,
    exit_code: 1,
  });

itest!(no_types_cjs {
  args: "check --quiet npm/no_types_cjs/main.ts",
  output_str: Some(""),
  exit_code: 0,
  envs: env_vars_for_npm_tests(),
  http_server: true,
});

itest!(no_types_in_conditional_exports {
  args: "run --check npm/no_types_in_conditional_exports/main.ts",
  output: "npm/no_types_in_conditional_exports/main.out",
  exit_code: 0,
  envs: env_vars_for_npm_tests(),
  http_server: true,
});

itest!(types_entry_value_not_exists {
  args: "check --all npm/types_entry_value_not_exists/main.ts",
  output: "npm/types_entry_value_not_exists/main.out",
  envs: env_vars_for_npm_tests(),
  http_server: true,
  exit_code: 1,
});

itest!(types_exports_import_types {
  args: "check --all npm/types_exports_import_types/main.ts",
  output: "npm/types_exports_import_types/main.out",
  envs: env_vars_for_npm_tests(),
  http_server: true,
  exit_code: 1,
});

itest!(types_no_types_entry {
  args: "check --all npm/types_no_types_entry/main.ts",
  output: "npm/types_no_types_entry/main.out",
  envs: env_vars_for_npm_tests(),
  http_server: true,
  exit_code: 1,
});

itest!(types_d_ext {
  args: "check --all npm/d_ext/main.ts",
  output: "npm/d_ext/main.out",
  envs: env_vars_for_npm_tests(),
  http_server: true,
});

itest!(typescript_file_in_package {
  args: "run npm/typescript_file_in_package/main.ts",
  output: "npm/typescript_file_in_package/main.out",
  envs: env_vars_for_npm_tests(),
  http_server: true,
  exit_code: 1,
});

itest!(permissions_outside_package {
  args: "run --allow-read npm/permissions_outside_package/main.ts",
  output: "npm/permissions_outside_package/main.out",
  envs: env_vars_for_npm_tests(),
  http_server: true,
});

itest!(run_existing_npm_package {
  args: "run --allow-read --node-modules-dir npm:@denotest/bin",
  output: "npm/run_existing_npm_package/main.out",
  envs: env_vars_for_npm_tests(),
  http_server: true,
  temp_cwd: true,
  cwd: Some("npm/run_existing_npm_package/"),
  copy_temp_dir: Some("npm/run_existing_npm_package/"),
});

itest!(run_existing_npm_package_with_subpath {
  args:
    "run --allow-read --node-modules-dir npm:@denotest/bin/cli-esm dev --help",
  output: "npm/run_existing_npm_package_with_subpath/main.out",
  envs: env_vars_for_npm_tests(),
  http_server: true,
  temp_cwd: true,
  cwd: Some("npm/run_existing_npm_package_with_subpath/"),
  copy_temp_dir: Some("npm/run_existing_npm_package_with_subpath/"),
});

#[test]
fn parallel_downloading() {
  let (out, _err) = util::run_and_collect_output_with_args(
    true,
    vec![
      "run",
      "--allow-read",
      "--allow-env",
      "npm/cjs_with_deps/main.js",
    ],
    None,
    // don't use the sync env var
    Some(env_vars_for_npm_tests()),
    true,
  );
  assert!(out.contains("chalk cjs loads"));
}

#[test]
fn cached_only_after_first_run() {
  let _server = http_server();

  let deno_dir = util::new_deno_dir();

  let deno = util::deno_cmd_with_deno_dir(&deno_dir)
    .current_dir(util::testdata_path())
    .arg("run")
    .arg("--allow-read")
    .arg("--allow-env")
    .arg("npm/cached_only_after_first_run/main1.ts")
    .env("NO_COLOR", "1")
    .envs(env_vars_for_npm_tests())
    .piped_output()
    .spawn()
    .unwrap();
  let output = deno.wait_with_output().unwrap();
  let stderr = String::from_utf8_lossy(&output.stderr);
  let stdout = String::from_utf8_lossy(&output.stdout);
  assert_contains!(stderr, "Download");
  assert_contains!(stdout, "[Function: chalk] createChalk");
  assert!(output.status.success());

  let deno = util::deno_cmd_with_deno_dir(&deno_dir)
    .current_dir(util::testdata_path())
    .arg("run")
    .arg("--allow-read")
    .arg("--allow-env")
    .arg("--cached-only")
    .arg("npm/cached_only_after_first_run/main2.ts")
    .env("NO_COLOR", "1")
    .envs(env_vars_for_npm_tests())
    .piped_output()
    .spawn()
    .unwrap();
  let output = deno.wait_with_output().unwrap();
  let stderr = String::from_utf8_lossy(&output.stderr);
  let stdout = String::from_utf8_lossy(&output.stdout);
  assert_contains!(
    stderr,
    "An npm specifier not found in cache: \"ansi-styles\", --cached-only is specified."
  );
  assert!(stdout.is_empty());
  assert!(!output.status.success());

  let deno = util::deno_cmd_with_deno_dir(&deno_dir)
    .current_dir(util::testdata_path())
    .arg("run")
    .arg("--allow-read")
    .arg("--allow-env")
    .arg("--cached-only")
    .arg("npm/cached_only_after_first_run/main1.ts")
    .env("NO_COLOR", "1")
    .envs(env_vars_for_npm_tests())
    .piped_output()
    .spawn()
    .unwrap();

  let output = deno.wait_with_output().unwrap();
  let stderr = String::from_utf8_lossy(&output.stderr);
  let stdout = String::from_utf8_lossy(&output.stdout);
  assert!(output.status.success());
  assert!(stderr.is_empty());
  assert_contains!(stdout, "[Function: chalk] createChalk");
}

#[test]
fn reload_flag() {
  let _server = http_server();

  let deno_dir = util::new_deno_dir();

  let deno = util::deno_cmd_with_deno_dir(&deno_dir)
    .current_dir(util::testdata_path())
    .arg("run")
    .arg("--allow-read")
    .arg("--allow-env")
    .arg("npm/reload/main.ts")
    .env("NO_COLOR", "1")
    .envs(env_vars_for_npm_tests())
    .piped_output()
    .spawn()
    .unwrap();
  let output = deno.wait_with_output().unwrap();
  let stderr = String::from_utf8_lossy(&output.stderr);
  let stdout = String::from_utf8_lossy(&output.stdout);
  assert_contains!(stderr, "Download");
  assert_contains!(stdout, "[Function: chalk] createChalk");
  assert!(output.status.success());

  let deno = util::deno_cmd_with_deno_dir(&deno_dir)
    .current_dir(util::testdata_path())
    .arg("run")
    .arg("--allow-read")
    .arg("--allow-env")
    .arg("--reload")
    .arg("npm/reload/main.ts")
    .env("NO_COLOR", "1")
    .envs(env_vars_for_npm_tests())
    .piped_output()
    .spawn()
    .unwrap();
  let output = deno.wait_with_output().unwrap();
  let stderr = String::from_utf8_lossy(&output.stderr);
  let stdout = String::from_utf8_lossy(&output.stdout);
  assert_contains!(stderr, "Download");
  assert_contains!(stdout, "[Function: chalk] createChalk");
  assert!(output.status.success());

  let deno = util::deno_cmd_with_deno_dir(&deno_dir)
    .current_dir(util::testdata_path())
    .arg("run")
    .arg("--allow-read")
    .arg("--allow-env")
    .arg("--reload=npm:")
    .arg("npm/reload/main.ts")
    .env("NO_COLOR", "1")
    .envs(env_vars_for_npm_tests())
    .piped_output()
    .spawn()
    .unwrap();
  let output = deno.wait_with_output().unwrap();
  let stderr = String::from_utf8_lossy(&output.stderr);
  let stdout = String::from_utf8_lossy(&output.stdout);
  assert_contains!(stderr, "Download");
  assert_contains!(stdout, "[Function: chalk] createChalk");
  assert!(output.status.success());

  let deno = util::deno_cmd_with_deno_dir(&deno_dir)
    .current_dir(util::testdata_path())
    .arg("run")
    .arg("--allow-read")
    .arg("--allow-env")
    .arg("--reload=npm:chalk")
    .arg("npm/reload/main.ts")
    .env("NO_COLOR", "1")
    .envs(env_vars_for_npm_tests())
    .piped_output()
    .spawn()
    .unwrap();
  let output = deno.wait_with_output().unwrap();
  let stderr = String::from_utf8_lossy(&output.stderr);
  let stdout = String::from_utf8_lossy(&output.stdout);
  assert_contains!(stderr, "Download");
  assert_contains!(stdout, "[Function: chalk] createChalk");
  assert!(output.status.success());

  let deno = util::deno_cmd_with_deno_dir(&deno_dir)
    .current_dir(util::testdata_path())
    .arg("run")
    .arg("--allow-read")
    .arg("--allow-env")
    .arg("--reload=npm:foobar")
    .arg("npm/reload/main.ts")
    .env("NO_COLOR", "1")
    .envs(env_vars_for_npm_tests())
    .piped_output()
    .spawn()
    .unwrap();
  let output = deno.wait_with_output().unwrap();
  let stderr = String::from_utf8_lossy(&output.stderr);
  let stdout = String::from_utf8_lossy(&output.stdout);
  assert!(stderr.is_empty());
  assert_contains!(stdout, "[Function: chalk] createChalk");
  assert!(output.status.success());
}

#[test]
fn no_npm_after_first_run() {
  let _server = http_server();

  let deno_dir = util::new_deno_dir();

  let deno = util::deno_cmd_with_deno_dir(&deno_dir)
    .current_dir(util::testdata_path())
    .arg("run")
    .arg("--allow-read")
    .arg("--allow-env")
    .arg("--no-npm")
    .arg("npm/no_npm_after_first_run/main1.ts")
    .env("NO_COLOR", "1")
    .envs(env_vars_for_npm_tests())
    .piped_output()
    .spawn()
    .unwrap();
  let output = deno.wait_with_output().unwrap();
  let stderr = String::from_utf8_lossy(&output.stderr);
  let stdout = String::from_utf8_lossy(&output.stdout);
  assert_contains!(
    stderr,
    "error: npm specifiers were requested; but --no-npm is specified\n    at file:///"
  );
  assert!(stdout.is_empty());
  assert!(!output.status.success());

  let deno = util::deno_cmd_with_deno_dir(&deno_dir)
    .current_dir(util::testdata_path())
    .arg("run")
    .arg("--allow-read")
    .arg("--allow-env")
    .arg("npm/no_npm_after_first_run/main1.ts")
    .env("NO_COLOR", "1")
    .envs(env_vars_for_npm_tests())
    .piped_output()
    .spawn()
    .unwrap();
  let output = deno.wait_with_output().unwrap();
  let stderr = String::from_utf8_lossy(&output.stderr);
  let stdout = String::from_utf8_lossy(&output.stdout);
  assert_contains!(stderr, "Download");
  assert_contains!(stdout, "[Function: chalk] createChalk");
  assert!(output.status.success());

  let deno = util::deno_cmd_with_deno_dir(&deno_dir)
    .current_dir(util::testdata_path())
    .arg("run")
    .arg("--allow-read")
    .arg("--allow-env")
    .arg("--no-npm")
    .arg("npm/no_npm_after_first_run/main1.ts")
    .env("NO_COLOR", "1")
    .envs(env_vars_for_npm_tests())
    .piped_output()
    .spawn()
    .unwrap();
  let output = deno.wait_with_output().unwrap();
  let stderr = String::from_utf8_lossy(&output.stderr);
  let stdout = String::from_utf8_lossy(&output.stdout);
  assert_contains!(
    stderr,
    "error: npm specifiers were requested; but --no-npm is specified\n    at file:///"
  );
  assert!(stdout.is_empty());
  assert!(!output.status.success());
}

#[test]
fn deno_run_cjs_module() {
  let _server = http_server();

  let deno_dir = util::new_deno_dir();

  let deno = util::deno_cmd_with_deno_dir(&deno_dir)
    .current_dir(deno_dir.path())
    .arg("run")
    .arg("--allow-read")
    .arg("--allow-env")
    .arg("--allow-write")
    .arg("npm:mkdirp@1.0.4")
    .arg("test_dir")
    .env("NO_COLOR", "1")
    .envs(env_vars_for_npm_tests())
    .spawn()
    .unwrap();
  let output = deno.wait_with_output().unwrap();
  assert!(output.status.success());

  assert!(deno_dir.path().join("test_dir").exists());
}

itest!(deno_run_cowsay {
  args: "run -A --quiet npm:cowsay@1.5.0 Hello",
  output: "npm/deno_run_cowsay.out",
  envs: env_vars_for_npm_tests(),
  http_server: true,
});

itest!(deno_run_cowsay_with_node_modules_dir {
  args: "run -A --quiet --node-modules-dir npm:cowsay@1.5.0 Hello",
  temp_cwd: true,
  output: "npm/deno_run_cowsay.out",
  envs: env_vars_for_npm_tests(),
  http_server: true,
});

itest!(deno_run_cowsay_explicit {
  args: "run -A --quiet npm:cowsay@1.5.0/cowsay Hello",
  output: "npm/deno_run_cowsay.out",
  envs: env_vars_for_npm_tests(),
  http_server: true,
});

itest!(deno_run_cowthink {
  args: "run -A --quiet npm:cowsay@1.5.0/cowthink Hello",
  output: "npm/deno_run_cowthink.out",
  envs: env_vars_for_npm_tests(),
  http_server: true,
});

itest!(deno_run_bin_esm {
  args: "run -A --quiet npm:@denotest/bin/cli-esm this is a test",
  output: "npm/deno_run_esm.out",
  envs: env_vars_for_npm_tests(),
  http_server: true,
});

itest!(deno_run_bin_esm_no_bin_entrypoint {
  args: "run -A --quiet npm:@denotest/bin@0.6.0/cli.mjs this is a test",
  output: "npm/deno_run_esm.out",
  envs: env_vars_for_npm_tests(),
  http_server: true,
});

itest!(deno_run_bin_cjs_no_bin_entrypoint {
  args: "run -A --quiet npm:@denotest/bin@0.6.0/cli-cjs.js this is a test",
  output: "npm/deno_run_cjs.out",
  envs: env_vars_for_npm_tests(),
  http_server: true,
});

itest!(deno_run_bin_special_chars {
  args: "run -A --quiet npm:@denotest/special-chars-in-bin-name/\\foo\" this is a test",
  output: "npm/deno_run_special_chars_in_bin_name.out",
  envs: env_vars_for_npm_tests(),
  http_server: true,
});

itest!(deno_run_bin_no_ext {
  args: "run -A --quiet npm:@denotest/bin/cli-no-ext this is a test",
  output: "npm/deno_run_no_ext.out",
  envs: env_vars_for_npm_tests(),
  http_server: true,
});

itest!(deno_run_bin_cjs {
  args: "run -A --quiet npm:@denotest/bin/cli-cjs this is a test",
  output: "npm/deno_run_cjs.out",
  envs: env_vars_for_npm_tests(),
  http_server: true,
});

#[test]
fn deno_run_bin_lockfile() {
  let context = TestContextBuilder::for_npm().use_temp_cwd().build();
  let temp_dir = context.temp_dir();
  temp_dir.write("deno.json", "{}");
  let output = context
    .new_command()
    .args("run -A --quiet npm:@denotest/bin/cli-esm this is a test")
    .run();
  output.assert_matches_file("npm/deno_run_esm.out");
  assert!(temp_dir.path().join("deno.lock").exists());
}

itest!(deno_run_non_existent {
  args: "run npm:mkdirp@0.5.125",
  output: "npm/deno_run_non_existent.out",
  envs: env_vars_for_npm_tests(),
  http_server: true,
  exit_code: 1,
});

itest!(deno_run_no_bin_entrypoint {
  args: "run -A --quiet npm:@denotest/esm-basic",
  output: "npm/deno_run_no_bin_entrypoint.out",
  envs: env_vars_for_npm_tests(),
  http_server: true,
  exit_code: 1,
});

itest!(deno_run_no_bin_entrypoint_non_existent_subpath {
  args: "run -A --quiet npm:@denotest/esm-basic/non-existent.js",
  output: "npm/deno_run_no_bin_entrypoint_non_existent_subpath.out",
  envs: env_vars_for_npm_tests(),
  http_server: true,
  exit_code: 1,
});

itest!(directory_import_folder_index_js {
  args: "run npm/directory_import/folder_index_js.ts",
  output: "npm/directory_import/folder_index_js.out",
  envs: env_vars_for_npm_tests(),
  http_server: true,
  exit_code: 1,
});

itest!(directory_import_folder_no_index {
  args: "run npm/directory_import/folder_no_index.ts",
  output: "npm/directory_import/folder_no_index.out",
  envs: env_vars_for_npm_tests(),
  http_server: true,
  exit_code: 1,
});

itest!(builtin_module_module {
  args: "run --allow-read --quiet npm/builtin_module_module/main.js",
  output: "npm/builtin_module_module/main.out",
  envs: env_vars_for_npm_tests(),
  http_server: true,
});

itest!(node_modules_dir_require_added_node_modules_folder {
  args:
    "run --node-modules-dir -A --quiet $TESTDATA/npm/require_added_nm_folder/main.js",
  output: "npm/require_added_nm_folder/main.out",
  envs: env_vars_for_npm_tests(),
  http_server: true,
  exit_code: 0,
  temp_cwd: true,
});

itest!(node_modules_dir_require_main_entry {
  args: "run --node-modules-dir -A --quiet $TESTDATA/npm/require_main/main.js",
  output: "npm/require_main/main.out",
  envs: env_vars_for_npm_tests(),
  http_server: true,
  exit_code: 0,
  temp_cwd: true,
});

itest!(node_modules_dir_with_deps {
  args: "run --allow-read --allow-env --node-modules-dir $TESTDATA/npm/cjs_with_deps/main.js",
  output: "npm/cjs_with_deps/main_node_modules.out",
  envs: env_vars_for_npm_tests(),
  http_server: true,
  temp_cwd: true,
});

itest!(node_modules_dir_yargs {
  args: "run --allow-read --allow-env --node-modules-dir $TESTDATA/npm/cjs_yargs/main.js",
  output: "npm/cjs_yargs/main.out",
  envs: env_vars_for_npm_tests(),
  http_server: true,
  temp_cwd: true,
});

#[test]
fn node_modules_dir_cache() {
  let _server = http_server();

  let deno_dir = util::new_deno_dir();

  let deno = util::deno_cmd_with_deno_dir(&deno_dir)
    .current_dir(deno_dir.path())
    .arg("cache")
    .arg("--node-modules-dir")
    .arg("--quiet")
    .arg(util::testdata_path().join("npm/dual_cjs_esm/main.ts"))
    .envs(env_vars_for_npm_tests())
    .spawn()
    .unwrap();
  let output = deno.wait_with_output().unwrap();
  assert!(output.status.success());

  let node_modules = deno_dir.path().join("node_modules");
  assert!(node_modules
    .join(
      ".deno/@denotest+dual-cjs-esm@1.0.0/node_modules/@denotest/dual-cjs-esm"
    )
    .exists());
  assert!(node_modules.join("@denotest/dual-cjs-esm").exists());

  // now try deleting the folder with the package source in the npm cache dir
  let package_global_cache_dir = deno_dir
    .path()
    .join("npm")
    .join("localhost_4545")
    .join("npm")
    .join("registry")
    .join("@denotest")
    .join("dual-cjs-esm")
    .join("1.0.0");
  assert!(package_global_cache_dir.exists());
  std::fs::remove_dir_all(&package_global_cache_dir).unwrap();

  // run the output, and it shouldn't bother recreating the directory
  // because it already has everything cached locally in the node_modules folder
  let deno = util::deno_cmd_with_deno_dir(&deno_dir)
    .current_dir(deno_dir.path())
    .arg("run")
    .arg("--node-modules-dir")
    .arg("--quiet")
    .arg("-A")
    .arg(util::testdata_path().join("npm/dual_cjs_esm/main.ts"))
    .envs(env_vars_for_npm_tests())
    .spawn()
    .unwrap();
  let output = deno.wait_with_output().unwrap();
  assert!(output.status.success());

  // this won't exist, but actually the parent directory
  // will because it still re-downloads the registry information
  assert!(!package_global_cache_dir.exists());
}

#[test]
fn ensure_registry_files_local() {
  // ensures the registry files all point at local tarballs
  let registry_dir_path = util::testdata_path().join("npm").join("registry");
  for entry in std::fs::read_dir(&registry_dir_path).unwrap() {
    let entry = entry.unwrap();
    if entry.metadata().unwrap().is_dir() {
      let registry_json_path = registry_dir_path
        .join(entry.file_name())
        .join("registry.json");
      if registry_json_path.exists() {
        let file_text = std::fs::read_to_string(&registry_json_path).unwrap();
        if file_text.contains("https://registry.npmjs.org/") {
          panic!(
            "file {} contained a reference to the npm registry",
            registry_json_path
          );
        }
      }
    }
  }
}

itest!(bundle_errors {
  args: "bundle --quiet npm/esm/main.js",
  output_str: Some("error: npm specifiers have not yet been implemented for this subcommand (https://github.com/denoland/deno/issues/15960). Found: npm:/chalk@5.0.1\n"),
  exit_code: 1,
  envs: env_vars_for_npm_tests(),
  http_server: true,
});

itest!(info_chalk_display {
  args: "info --quiet npm/cjs_with_deps/main.js",
  output: "npm/cjs_with_deps/main_info.out",
  exit_code: 0,
  envs: env_vars_for_npm_tests(),
  http_server: true,
});

itest!(info_chalk_display_node_modules_dir {
  args: "info --quiet --node-modules-dir $TESTDATA/npm/cjs_with_deps/main.js",
  output: "npm/cjs_with_deps/main_info.out",
  exit_code: 0,
  envs: env_vars_for_npm_tests(),
  http_server: true,
  temp_cwd: true,
});

itest!(info_chalk_json {
  args: "info --quiet --json npm/cjs_with_deps/main.js",
  output: "npm/cjs_with_deps/main_info_json.out",
  exit_code: 0,
  envs: env_vars_for_npm_tests(),
  http_server: true,
});

itest!(info_chalk_json_node_modules_dir {
  args:
    "info --quiet --node-modules-dir --json $TESTDATA/npm/cjs_with_deps/main.js",
  output: "npm/cjs_with_deps/main_info_json.out",
  exit_code: 0,
  envs: env_vars_for_npm_tests(),
  http_server: true,
  temp_cwd: true,
});

itest!(info_cli_chalk_display {
  args: "info --quiet npm:chalk@4",
  output: "npm/info/chalk.out",
  exit_code: 0,
  envs: env_vars_for_npm_tests(),
  http_server: true,
});

itest!(info_cli_chalk_json {
  args: "info --quiet --json npm:chalk@4",
  output: "npm/info/chalk_json.out",
  exit_code: 0,
  envs: env_vars_for_npm_tests(),
  http_server: true,
});

#[test]
fn lock_file_missing_top_level_package() {
  let _server = http_server();

  let deno_dir = util::new_deno_dir();
  let temp_dir = util::TempDir::new();

  // write empty config file
  temp_dir.write("deno.json", "{}");

  // Lock file that is automatically picked up has been intentionally broken,
  // by removing "cowsay" package from it. This test ensures that npm resolver
  // snapshot can be successfully hydrated in such situation
  let lock_file_content = r#"{
    "version": "2",
    "remote": {},
    "npm": {
      "specifiers": { "cowsay": "cowsay@1.5.0" },
      "packages": {
        "ansi-regex@3.0.1": {
          "integrity": "sha512-+O9Jct8wf++lXxxFc4hc8LsjaSq0HFzzL7cVsw8pRDIPdjKD2mT4ytDZlLuSBZ4cLKZFXIrMGO7DbQCtMJJMKw==",
          "dependencies": {}
        },
        "ansi-regex@5.0.1": {
          "integrity": "sha512-quJQXlTSUGL2LH9SUXo8VwsY4soanhgo6LNSm84E1LBcE8s3O0wpdiRzyR9z/ZZJMlMWv37qOOb9pdJlMUEKFQ==",
          "dependencies": {}
        },
        "ansi-styles@4.3.0": {
          "integrity": "sha512-zbB9rCJAT1rbjiVDb2hqKFHNYLxgtk8NURxZ3IZwD3F6NtxbXZQCnnSi1Lkx+IDohdPlFp222wVALIheZJQSEg==",
          "dependencies": { "color-convert": "color-convert@2.0.1" }
        },
        "camelcase@5.3.1": {
          "integrity": "sha512-L28STB170nwWS63UjtlEOE3dldQApaJXZkOI1uMFfzf3rRuPegHaHesyee+YxQ+W6SvRDQV6UrdOdRiR153wJg==",
          "dependencies": {}
        },
        "cliui@6.0.0": {
          "integrity": "sha512-t6wbgtoCXvAzst7QgXxJYqPt0usEfbgQdftEPbLL/cvv6HPE5VgvqCuAIDR0NgU52ds6rFwqrgakNLrHEjCbrQ==",
          "dependencies": {
            "string-width": "string-width@4.2.3",
            "strip-ansi": "strip-ansi@6.0.1",
            "wrap-ansi": "wrap-ansi@6.2.0"
          }
        },
        "color-convert@2.0.1": {
          "integrity": "sha512-RRECPsj7iu/xb5oKYcsFHSppFNnsj/52OVTRKb4zP5onXwVF3zVmmToNcOfGC+CRDpfK/U584fMg38ZHCaElKQ==",
          "dependencies": { "color-name": "color-name@1.1.4" }
        },
        "color-name@1.1.4": {
          "integrity": "sha512-dOy+3AuW3a2wNbZHIuMZpTcgjGuLU/uBL/ubcZF9OXbDo8ff4O8yVp5Bf0efS8uEoYo5q4Fx7dY9OgQGXgAsQA==",
          "dependencies": {}
        },
        "decamelize@1.2.0": {
          "integrity": "sha512-z2S+W9X73hAUUki+N+9Za2lBlun89zigOyGrsax+KUQ6wKW4ZoWpEYBkGhQjwAjjDCkWxhY0VKEhk8wzY7F5cA==",
          "dependencies": {}
        },
        "emoji-regex@8.0.0": {
          "integrity": "sha512-MSjYzcWNOA0ewAHpz0MxpYFvwg6yjy1NG3xteoqz644VCo/RPgnr1/GGt+ic3iJTzQ8Eu3TdM14SawnVUmGE6A==",
          "dependencies": {}
        },
        "find-up@4.1.0": {
          "integrity": "sha512-PpOwAdQ/YlXQ2vj8a3h8IipDuYRi3wceVQQGYWxNINccq40Anw7BlsEXCMbt1Zt+OLA6Fq9suIpIWD0OsnISlw==",
          "dependencies": {
            "locate-path": "locate-path@5.0.0",
            "path-exists": "path-exists@4.0.0"
          }
        },
        "get-caller-file@2.0.5": {
          "integrity": "sha512-DyFP3BM/3YHTQOCUL/w0OZHR0lpKeGrxotcHWcqNEdnltqFwXVfhEBQ94eIo34AfQpo0rGki4cyIiftY06h2Fg==",
          "dependencies": {}
        },
        "get-stdin@8.0.0": {
          "integrity": "sha512-sY22aA6xchAzprjyqmSEQv4UbAAzRN0L2dQB0NlN5acTTK9Don6nhoc3eAbUnpZiCANAMfd/+40kVdKfFygohg==",
          "dependencies": {}
        },
        "is-fullwidth-code-point@2.0.0": {
          "integrity": "sha512-VHskAKYM8RfSFXwee5t5cbN5PZeq1Wrh6qd5bkyiXIf6UQcN6w/A0eXM9r6t8d+GYOh+o6ZhiEnb88LN/Y8m2w==",
          "dependencies": {}
        },
        "is-fullwidth-code-point@3.0.0": {
          "integrity": "sha512-zymm5+u+sCsSWyD9qNaejV3DFvhCKclKdizYaJUuHA83RLjb7nSuGnddCHGv0hk+KY7BMAlsWeK4Ueg6EV6XQg==",
          "dependencies": {}
        },
        "locate-path@5.0.0": {
          "integrity": "sha512-t7hw9pI+WvuwNJXwk5zVHpyhIqzg2qTlklJOf0mVxGSbe3Fp2VieZcduNYjaLDoy6p9uGpQEGWG87WpMKlNq8g==",
          "dependencies": { "p-locate": "p-locate@4.1.0" }
        },
        "p-limit@2.3.0": {
          "integrity": "sha512-//88mFWSJx8lxCzwdAABTJL2MyWB12+eIY7MDL2SqLmAkeKU9qxRvWuSyTjm3FUmpBEMuFfckAIqEaVGUDxb6w==",
          "dependencies": { "p-try": "p-try@2.2.0" }
        },
        "p-locate@4.1.0": {
          "integrity": "sha512-R79ZZ/0wAxKGu3oYMlz8jy/kbhsNrS7SKZ7PxEHBgJ5+F2mtFW2fK2cOtBh1cHYkQsbzFV7I+EoRKe6Yt0oK7A==",
          "dependencies": { "p-limit": "p-limit@2.3.0" }
        },
        "p-try@2.2.0": {
          "integrity": "sha512-R4nPAVTAU0B9D35/Gk3uJf/7XYbQcyohSKdvAxIRSNghFl4e71hVoGnBNQz9cWaXxO2I10KTC+3jMdvvoKw6dQ==",
          "dependencies": {}
        },
        "path-exists@4.0.0": {
          "integrity": "sha512-ak9Qy5Q7jYb2Wwcey5Fpvg2KoAc/ZIhLSLOSBmRmygPsGwkVVt0fZa0qrtMz+m6tJTAHfZQ8FnmB4MG4LWy7/w==",
          "dependencies": {}
        },
        "require-directory@2.1.1": {
          "integrity": "sha512-fGxEI7+wsG9xrvdjsrlmL22OMTTiHRwAMroiEeMgq8gzoLC/PQr7RsRDSTLUg/bZAZtF+TVIkHc6/4RIKrui+Q==",
          "dependencies": {}
        },
        "require-main-filename@2.0.0": {
          "integrity": "sha512-NKN5kMDylKuldxYLSUfrbo5Tuzh4hd+2E8NPPX02mZtn1VuREQToYe/ZdlJy+J3uCpfaiGF05e7B8W0iXbQHmg==",
          "dependencies": {}
        },
        "set-blocking@2.0.0": {
          "integrity": "sha512-KiKBS8AnWGEyLzofFfmvKwpdPzqiy16LvQfK3yv/fVH7Bj13/wl3JSR1J+rfgRE9q7xUJK4qvgS8raSOeLUehw==",
          "dependencies": {}
        },
        "string-width@2.1.1": {
          "integrity": "sha512-nOqH59deCq9SRHlxq1Aw85Jnt4w6KvLKqWVik6oA9ZklXLNIOlqg4F2yrT1MVaTjAqvVwdfeZ7w7aCvJD7ugkw==",
          "dependencies": {
            "is-fullwidth-code-point": "is-fullwidth-code-point@2.0.0",
            "strip-ansi": "strip-ansi@4.0.0"
          }
        },
        "string-width@4.2.3": {
          "integrity": "sha512-wKyQRQpjJ0sIp62ErSZdGsjMJWsap5oRNihHhu6G7JVO/9jIB6UyevL+tXuOqrng8j/cxKTWyWUwvSTriiZz/g==",
          "dependencies": {
            "emoji-regex": "emoji-regex@8.0.0",
            "is-fullwidth-code-point": "is-fullwidth-code-point@3.0.0",
            "strip-ansi": "strip-ansi@6.0.1"
          }
        },
        "strip-ansi@4.0.0": {
          "integrity": "sha512-4XaJ2zQdCzROZDivEVIDPkcQn8LMFSa8kj8Gxb/Lnwzv9A8VctNZ+lfivC/sV3ivW8ElJTERXZoPBRrZKkNKow==",
          "dependencies": { "ansi-regex": "ansi-regex@3.0.1" }
        },
        "strip-ansi@6.0.1": {
          "integrity": "sha512-Y38VPSHcqkFrCpFnQ9vuSXmquuv5oXOKpGeT6aGrr3o3Gc9AlVa6JBfUSOCnbxGGZF+/0ooI7KrPuUSztUdU5A==",
          "dependencies": { "ansi-regex": "ansi-regex@5.0.1" }
        },
        "strip-final-newline@2.0.0": {
          "integrity": "sha512-BrpvfNAE3dcvq7ll3xVumzjKjZQ5tI1sEUIKr3Uoks0XUl45St3FlatVqef9prk4jRDzhW6WZg+3bk93y6pLjA==",
          "dependencies": {}
        },
        "which-module@2.0.0": {
          "integrity": "sha512-B+enWhmw6cjfVC7kS8Pj9pCrKSc5txArRyaYGe088shv/FGWH+0Rjx/xPgtsWfsUtS27FkP697E4DDhgrgoc0Q==",
          "dependencies": {}
        },
        "wrap-ansi@6.2.0": {
          "integrity": "sha512-r6lPcBGxZXlIcymEu7InxDMhdW0KDxpLgoFLcguasxCaJ/SOIZwINatK9KY/tf+ZrlywOKU0UDj3ATXUBfxJXA==",
          "dependencies": {
            "ansi-styles": "ansi-styles@4.3.0",
            "string-width": "string-width@4.2.3",
            "strip-ansi": "strip-ansi@6.0.1"
          }
        },
        "y18n@4.0.3": {
          "integrity": "sha512-JKhqTOwSrqNA1NY5lSztJ1GrBiUodLMmIZuLiDaMRJ+itFd+ABVE8XBjOvIWL+rSqNDC74LCSFmlb/U4UZ4hJQ==",
          "dependencies": {}
        },
        "yargs-parser@18.1.3": {
          "integrity": "sha512-o50j0JeToy/4K6OZcaQmW6lyXXKhq7csREXcDwk2omFPJEwUNOVtJKvmDr9EI1fAJZUyZcRF7kxGBWmRXudrCQ==",
          "dependencies": {
            "camelcase": "camelcase@5.3.1",
            "decamelize": "decamelize@1.2.0"
          }
        },
        "yargs@15.4.1": {
          "integrity": "sha512-aePbxDmcYW++PaqBsJ+HYUFwCdv4LVvdnhBy78E57PIor8/OVvhMrADFFEDh8DHDFRv/O9i3lPhsENjO7QX0+A==",
          "dependencies": {
            "cliui": "cliui@6.0.0",
            "decamelize": "decamelize@1.2.0",
            "find-up": "find-up@4.1.0",
            "get-caller-file": "get-caller-file@2.0.5",
            "require-directory": "require-directory@2.1.1",
            "require-main-filename": "require-main-filename@2.0.0",
            "set-blocking": "set-blocking@2.0.0",
            "string-width": "string-width@4.2.3",
            "which-module": "which-module@2.0.0",
            "y18n": "y18n@4.0.3",
            "yargs-parser": "yargs-parser@18.1.3"
          }
        }
      }
    }
  }
  "#;
  temp_dir.write("deno.lock", lock_file_content);
  let main_contents = r#"
  import cowsay from "npm:cowsay";
  console.log(cowsay);
  "#;
  temp_dir.write("main.ts", main_contents);

  let deno = util::deno_cmd_with_deno_dir(&deno_dir)
    .current_dir(temp_dir.path())
    .arg("run")
    .arg("--quiet")
    .arg("--lock")
    .arg("deno.lock")
    .arg("-A")
    .arg("main.ts")
    .envs(env_vars_for_npm_tests())
    .piped_output()
    .spawn()
    .unwrap();
  let output = deno.wait_with_output().unwrap();
  assert!(!output.status.success());

  let stderr = String::from_utf8(output.stderr).unwrap();
  assert_eq!(
    stderr,
    concat!(
      "error: failed reading lockfile 'deno.lock'\n",
      "\n",
      "Caused by:\n",
      "    0: The lockfile is corrupt. You can recreate it with --lock-write\n",
      "    1: Could not find 'cowsay@1.5.0' in the list of packages.\n"
    )
  );
}

#[test]
fn lock_file_lock_write() {
  // https://github.com/denoland/deno/issues/16666
  // Ensure that --lock-write still adds npm packages to the lockfile
  let _server = http_server();

  let deno_dir = util::new_deno_dir();
  let temp_dir = util::TempDir::new();

  // write empty config file
  temp_dir.write("deno.json", "{}");

  // write a lock file with borked integrity
  let lock_file_content = r#"{
  "version": "3",
  "packages": {
    "specifiers": {
      "npm:cowsay@1.5.0": "npm:cowsay@1.5.0"
    },
    "npm": {
      "ansi-regex@3.0.1": {
        "integrity": "sha512-+O9Jct8wf++lXxxFc4hc8LsjaSq0HFzzL7cVsw8pRDIPdjKD2mT4ytDZlLuSBZ4cLKZFXIrMGO7DbQCtMJJMKw==",
        "dependencies": {}
      },
      "ansi-regex@5.0.1": {
        "integrity": "sha512-quJQXlTSUGL2LH9SUXo8VwsY4soanhgo6LNSm84E1LBcE8s3O0wpdiRzyR9z/ZZJMlMWv37qOOb9pdJlMUEKFQ==",
        "dependencies": {}
      },
      "ansi-styles@4.3.0": {
        "integrity": "sha512-zbB9rCJAT1rbjiVDb2hqKFHNYLxgtk8NURxZ3IZwD3F6NtxbXZQCnnSi1Lkx+IDohdPlFp222wVALIheZJQSEg==",
        "dependencies": {
          "color-convert": "color-convert@2.0.1"
        }
      },
      "camelcase@5.3.1": {
        "integrity": "sha512-L28STB170nwWS63UjtlEOE3dldQApaJXZkOI1uMFfzf3rRuPegHaHesyee+YxQ+W6SvRDQV6UrdOdRiR153wJg==",
        "dependencies": {}
      },
      "cliui@6.0.0": {
        "integrity": "sha512-t6wbgtoCXvAzst7QgXxJYqPt0usEfbgQdftEPbLL/cvv6HPE5VgvqCuAIDR0NgU52ds6rFwqrgakNLrHEjCbrQ==",
        "dependencies": {
          "string-width": "string-width@4.2.3",
          "strip-ansi": "strip-ansi@6.0.1",
          "wrap-ansi": "wrap-ansi@6.2.0"
        }
      },
      "color-convert@2.0.1": {
        "integrity": "sha512-RRECPsj7iu/xb5oKYcsFHSppFNnsj/52OVTRKb4zP5onXwVF3zVmmToNcOfGC+CRDpfK/U584fMg38ZHCaElKQ==",
        "dependencies": {
          "color-name": "color-name@1.1.4"
        }
      },
      "color-name@1.1.4": {
        "integrity": "sha512-dOy+3AuW3a2wNbZHIuMZpTcgjGuLU/uBL/ubcZF9OXbDo8ff4O8yVp5Bf0efS8uEoYo5q4Fx7dY9OgQGXgAsQA==",
        "dependencies": {}
      },
      "cowsay@1.5.0": {
        "integrity": "sha512-8Ipzr54Z8zROr/62C8f0PdhQcDusS05gKTS87xxdji8VbWefWly0k8BwGK7+VqamOrkv3eGsCkPtvlHzrhWsCA==",
        "dependencies": {
          "get-stdin": "get-stdin@8.0.0",
          "string-width": "string-width@2.1.1",
          "strip-final-newline": "strip-final-newline@2.0.0",
          "yargs": "yargs@15.4.1"
        }
      },
      "decamelize@1.2.0": {
        "integrity": "sha512-z2S+W9X73hAUUki+N+9Za2lBlun89zigOyGrsax+KUQ6wKW4ZoWpEYBkGhQjwAjjDCkWxhY0VKEhk8wzY7F5cA==",
        "dependencies": {}
      },
      "emoji-regex@8.0.0": {
        "integrity": "sha512-MSjYzcWNOA0ewAHpz0MxpYFvwg6yjy1NG3xteoqz644VCo/RPgnr1/GGt+ic3iJTzQ8Eu3TdM14SawnVUmGE6A==",
        "dependencies": {}
      },
      "find-up@4.1.0": {
        "integrity": "sha512-PpOwAdQ/YlXQ2vj8a3h8IipDuYRi3wceVQQGYWxNINccq40Anw7BlsEXCMbt1Zt+OLA6Fq9suIpIWD0OsnISlw==",
        "dependencies": {
          "locate-path": "locate-path@5.0.0",
          "path-exists": "path-exists@4.0.0"
        }
      },
      "get-caller-file@2.0.5": {
        "integrity": "sha512-DyFP3BM/3YHTQOCUL/w0OZHR0lpKeGrxotcHWcqNEdnltqFwXVfhEBQ94eIo34AfQpo0rGki4cyIiftY06h2Fg==",
        "dependencies": {}
      },
      "get-stdin@8.0.0": {
        "integrity": "sha512-sY22aA6xchAzprjyqmSEQv4UbAAzRN0L2dQB0NlN5acTTK9Don6nhoc3eAbUnpZiCANAMfd/+40kVdKfFygohg==",
        "dependencies": {}
      },
      "is-fullwidth-code-point@2.0.0": {
        "integrity": "sha512-VHskAKYM8RfSFXwee5t5cbN5PZeq1Wrh6qd5bkyiXIf6UQcN6w/A0eXM9r6t8d+GYOh+o6ZhiEnb88LN/Y8m2w==",
        "dependencies": {}
      },
      "is-fullwidth-code-point@3.0.0": {
        "integrity": "sha512-zymm5+u+sCsSWyD9qNaejV3DFvhCKclKdizYaJUuHA83RLjb7nSuGnddCHGv0hk+KY7BMAlsWeK4Ueg6EV6XQg==",
        "dependencies": {}
      },
      "locate-path@5.0.0": {
        "integrity": "sha512-t7hw9pI+WvuwNJXwk5zVHpyhIqzg2qTlklJOf0mVxGSbe3Fp2VieZcduNYjaLDoy6p9uGpQEGWG87WpMKlNq8g==",
        "dependencies": {
          "p-locate": "p-locate@4.1.0"
        }
      },
      "p-limit@2.3.0": {
        "integrity": "sha512-//88mFWSJx8lxCzwdAABTJL2MyWB12+eIY7MDL2SqLmAkeKU9qxRvWuSyTjm3FUmpBEMuFfckAIqEaVGUDxb6w==",
        "dependencies": {
          "p-try": "p-try@2.2.0"
        }
      },
      "p-locate@4.1.0": {
        "integrity": "sha512-R79ZZ/0wAxKGu3oYMlz8jy/kbhsNrS7SKZ7PxEHBgJ5+F2mtFW2fK2cOtBh1cHYkQsbzFV7I+EoRKe6Yt0oK7A==",
        "dependencies": {
          "p-limit": "p-limit@2.3.0"
        }
      },
      "p-try@2.2.0": {
        "integrity": "sha512-R4nPAVTAU0B9D35/Gk3uJf/7XYbQcyohSKdvAxIRSNghFl4e71hVoGnBNQz9cWaXxO2I10KTC+3jMdvvoKw6dQ==",
        "dependencies": {}
      },
      "path-exists@4.0.0": {
        "integrity": "sha512-ak9Qy5Q7jYb2Wwcey5Fpvg2KoAc/ZIhLSLOSBmRmygPsGwkVVt0fZa0qrtMz+m6tJTAHfZQ8FnmB4MG4LWy7/w==",
        "dependencies": {}
      },
      "require-directory@2.1.1": {
        "integrity": "sha512-fGxEI7+wsG9xrvdjsrlmL22OMTTiHRwAMroiEeMgq8gzoLC/PQr7RsRDSTLUg/bZAZtF+TVIkHc6/4RIKrui+Q==",
        "dependencies": {}
      },
      "require-main-filename@2.0.0": {
        "integrity": "sha512-NKN5kMDylKuldxYLSUfrbo5Tuzh4hd+2E8NPPX02mZtn1VuREQToYe/ZdlJy+J3uCpfaiGF05e7B8W0iXbQHmg==",
        "dependencies": {}
      },
      "set-blocking@2.0.0": {
        "integrity": "sha512-KiKBS8AnWGEyLzofFfmvKwpdPzqiy16LvQfK3yv/fVH7Bj13/wl3JSR1J+rfgRE9q7xUJK4qvgS8raSOeLUehw==",
        "dependencies": {}
      },
      "string-width@2.1.1": {
        "integrity": "sha512-nOqH59deCq9SRHlxq1Aw85Jnt4w6KvLKqWVik6oA9ZklXLNIOlqg4F2yrT1MVaTjAqvVwdfeZ7w7aCvJD7ugkw==",
        "dependencies": {
          "is-fullwidth-code-point": "is-fullwidth-code-point@2.0.0",
          "strip-ansi": "strip-ansi@4.0.0"
        }
      },
      "string-width@4.2.3": {
        "integrity": "sha512-wKyQRQpjJ0sIp62ErSZdGsjMJWsap5oRNihHhu6G7JVO/9jIB6UyevL+tXuOqrng8j/cxKTWyWUwvSTriiZz/g==",
        "dependencies": {
          "emoji-regex": "emoji-regex@8.0.0",
          "is-fullwidth-code-point": "is-fullwidth-code-point@3.0.0",
          "strip-ansi": "strip-ansi@6.0.1"
        }
      },
      "strip-ansi@4.0.0": {
        "integrity": "sha512-4XaJ2zQdCzROZDivEVIDPkcQn8LMFSa8kj8Gxb/Lnwzv9A8VctNZ+lfivC/sV3ivW8ElJTERXZoPBRrZKkNKow==",
        "dependencies": {
          "ansi-regex": "ansi-regex@3.0.1"
        }
      },
      "strip-ansi@6.0.1": {
        "integrity": "sha512-Y38VPSHcqkFrCpFnQ9vuSXmquuv5oXOKpGeT6aGrr3o3Gc9AlVa6JBfUSOCnbxGGZF+/0ooI7KrPuUSztUdU5A==",
        "dependencies": {
          "ansi-regex": "ansi-regex@5.0.1"
        }
      },
      "strip-final-newline@2.0.0": {
        "integrity": "sha512-BrpvfNAE3dcvq7ll3xVumzjKjZQ5tI1sEUIKr3Uoks0XUl45St3FlatVqef9prk4jRDzhW6WZg+3bk93y6pLjA==",
        "dependencies": {}
      },
      "which-module@2.0.0": {
        "integrity": "sha512-B+enWhmw6cjfVC7kS8Pj9pCrKSc5txArRyaYGe088shv/FGWH+0Rjx/xPgtsWfsUtS27FkP697E4DDhgrgoc0Q==",
        "dependencies": {}
      },
      "wrap-ansi@6.2.0": {
        "integrity": "sha512-r6lPcBGxZXlIcymEu7InxDMhdW0KDxpLgoFLcguasxCaJ/SOIZwINatK9KY/tf+ZrlywOKU0UDj3ATXUBfxJXA==",
        "dependencies": {
          "ansi-styles": "ansi-styles@4.3.0",
          "string-width": "string-width@4.2.3",
          "strip-ansi": "strip-ansi@6.0.1"
        }
      },
      "y18n@4.0.3": {
        "integrity": "sha512-JKhqTOwSrqNA1NY5lSztJ1GrBiUodLMmIZuLiDaMRJ+itFd+ABVE8XBjOvIWL+rSqNDC74LCSFmlb/U4UZ4hJQ==",
        "dependencies": {}
      },
      "yargs-parser@18.1.3": {
        "integrity": "sha512-o50j0JeToy/4K6OZcaQmW6lyXXKhq7csREXcDwk2omFPJEwUNOVtJKvmDr9EI1fAJZUyZcRF7kxGBWmRXudrCQ==",
        "dependencies": {
          "camelcase": "camelcase@5.3.1",
          "decamelize": "decamelize@1.2.0"
        }
      },
      "yargs@15.4.1": {
        "integrity": "sha512-aePbxDmcYW++PaqBsJ+HYUFwCdv4LVvdnhBy78E57PIor8/OVvhMrADFFEDh8DHDFRv/O9i3lPhsENjO7QX0+A==",
        "dependencies": {
          "cliui": "cliui@6.0.0",
          "decamelize": "decamelize@1.2.0",
          "find-up": "find-up@4.1.0",
          "get-caller-file": "get-caller-file@2.0.5",
          "require-directory": "require-directory@2.1.1",
          "require-main-filename": "require-main-filename@2.0.0",
          "set-blocking": "set-blocking@2.0.0",
          "string-width": "string-width@4.2.3",
          "which-module": "which-module@2.0.0",
          "y18n": "y18n@4.0.3",
          "yargs-parser": "yargs-parser@18.1.3"
        }
      }
    }
  },
  "remote": {}
}
"#;
  temp_dir.write("deno.lock", lock_file_content);

  let deno = util::deno_cmd_with_deno_dir(&deno_dir)
    .current_dir(temp_dir.path())
    .arg("cache")
    .arg("--lock-write")
    .arg("--quiet")
    .arg("npm:cowsay@1.5.0")
    .envs(env_vars_for_npm_tests())
    .piped_output()
    .spawn()
    .unwrap();
  let output = deno.wait_with_output().unwrap();
  assert!(output.status.success());
  assert_eq!(output.status.code(), Some(0));

  let stdout = String::from_utf8(output.stdout).unwrap();
  assert!(stdout.is_empty());
  let stderr = String::from_utf8(output.stderr).unwrap();
  assert!(stderr.is_empty());
  assert_eq!(
    lock_file_content,
    std::fs::read_to_string(temp_dir.path().join("deno.lock")).unwrap()
  );
}

#[test]
fn auto_discover_lock_file() {
  let context = TestContextBuilder::for_npm().use_temp_cwd().build();

  let temp_dir = context.temp_dir();

  // write empty config file
  temp_dir.write("deno.json", "{}");

  // write a lock file with borked integrity
  let lock_file_content = r#"{
    "version": "3",
    "packages": {
      "specifiers": { "npm:@denotest/bin": "npm:@denotest/bin@1.0.0" },
      "npm": {
        "@denotest/bin@1.0.0": {
          "integrity": "sha512-foobar",
          "dependencies": {}
        }
      }
    },
    "remote": {}
  }"#;
  temp_dir.write("deno.lock", lock_file_content);

  let output = context
    .new_command()
    .args("run -A npm:@denotest/bin/cli-esm test")
    .run();
  output
    .assert_matches_text(
r#"Download http://localhost:4545/npm/registry/@denotest/bin
error: Integrity check failed for npm package: "@denotest/bin@1.0.0". Unable to verify that the package
is the same as when the lockfile was generated.

Actual: sha512-[WILDCARD]
Expected: sha512-foobar

This could be caused by:
  * the lock file may be corrupt
  * the source itself may be corrupt

Use "--lock-write" flag to regenerate the lockfile at "[WILDCARD]deno.lock".
"#)
    .assert_exit_code(10);
}

#[test]
fn peer_deps_with_copied_folders_and_lockfile() {
  let context = TestContextBuilder::for_npm()
    .use_copy_temp_dir("npm/peer_deps_with_copied_folders")
    .cwd("npm/peer_deps_with_copied_folders")
    .build();

  let deno_dir = context.deno_dir();
  let temp_dir = context.temp_dir();
  let temp_dir_sub_path =
    temp_dir.path().join("npm/peer_deps_with_copied_folders");

  // write empty config file
  temp_dir.write("npm/peer_deps_with_copied_folders/deno.json", "{}");

  let output = context.new_command().args("run -A main.ts").run();
  output.assert_exit_code(0);
  output.assert_matches_file("npm/peer_deps_with_copied_folders/main.out");

  assert!(temp_dir_sub_path.join("deno.lock").exists());
  let grandchild_path = deno_dir
    .path()
    .join("npm")
    .join("localhost_4545")
    .join("npm")
    .join("registry")
    .join("@denotest")
    .join("peer-dep-test-grandchild");
  assert!(grandchild_path.join("1.0.0").exists());
  assert!(grandchild_path.join("1.0.0_1").exists()); // copy folder, which is hardlinked

  // run again
  let output = context.new_command().args("run -A main.ts").run();
  output.assert_exit_code(0);
  output.assert_matches_text("1\n2\n");

  // run with reload
  let output = context.new_command().args("run -A --reload main.ts").run();
  output.assert_exit_code(0);
  output.assert_matches_file("npm/peer_deps_with_copied_folders/main.out");

  // now run with local node modules
  let output = context
    .new_command()
    .args("run -A --node-modules-dir main.ts")
    .run();
  output.assert_exit_code(0);
  output.assert_matches_file(
    "npm/peer_deps_with_copied_folders/main_node_modules.out",
  );

  let deno_folder = temp_dir_sub_path.join("node_modules").join(".deno");
  assert!(deno_folder
    .join("@denotest+peer-dep-test-grandchild@1.0.0")
    .exists());
  assert!(deno_folder
    .join("@denotest+peer-dep-test-grandchild@1.0.0_1")
    .exists()); // copy folder

  // now again run with local node modules
  let output = context
    .new_command()
    .args("run -A --node-modules-dir main.ts")
    .run();
  output.assert_exit_code(0);
  output.assert_matches_text("1\n2\n");

  // now ensure it works with reloading
  let output = context
    .new_command()
    .args("run -A --reload --node-modules-dir main.ts")
    .run();
  output.assert_exit_code(0);
  output.assert_matches_file(
    "npm/peer_deps_with_copied_folders/main_node_modules_reload.out",
  );

  // now ensure it works with reloading and no lockfile
  let output = context
    .new_command()
    .args("run -A --reload --node-modules-dir --no-lock main.ts")
    .run();
  output.assert_exit_code(0);
  output.assert_matches_file(
    "npm/peer_deps_with_copied_folders/main_node_modules_reload.out",
  );
}

itest!(info_peer_deps {
  args: "info --quiet npm/peer_deps_with_copied_folders/main.ts",
  output: "npm/peer_deps_with_copied_folders/main_info.out",
  exit_code: 0,
  envs: env_vars_for_npm_tests(),
  http_server: true,
});

itest!(info_peer_deps_json {
  args: "info --quiet --json npm/peer_deps_with_copied_folders/main.ts",
  output: "npm/peer_deps_with_copied_folders/main_info_json.out",
  exit_code: 0,
  envs: env_vars_for_npm_tests(),
  http_server: true,
});

itest!(create_require {
  args: "run --reload --allow-read npm/create_require/main.ts",
  output: "npm/create_require/main.out",
  exit_code: 0,
  envs: env_vars_for_npm_tests(),
  http_server: true,
});

itest!(node_modules_import_run {
  args: "run --quiet main.ts",
  output: "npm/node_modules_import/main.out",
  http_server: true,
  copy_temp_dir: Some("npm/node_modules_import/"),
  cwd: Some("npm/node_modules_import/"),
  envs: env_vars_for_npm_tests(),
  exit_code: 0,
});

itest!(node_modules_import_check {
  args: "check --quiet main.ts",
  output: "npm/node_modules_import/main_check.out",
  envs: env_vars_for_npm_tests(),
  http_server: true,
  cwd: Some("npm/node_modules_import/"),
  copy_temp_dir: Some("npm/node_modules_import/"),
  exit_code: 1,
});

itest!(non_existent_dep {
  args: "cache npm:@denotest/non-existent-dep",
  envs: env_vars_for_npm_tests(),
  http_server: true,
  exit_code: 1,
  output_str: Some(concat!(
    "[UNORDERED_START]\n",
    "Download http://localhost:4545/npm/registry/@denotest/non-existent-dep\n",
    "Download http://localhost:4545/npm/registry/@denotest/non-existent\n",
    "[UNORDERED_END]\n",
    "error: npm package '@denotest/non-existent' does not exist.\n"
  )),
});

itest!(non_existent_dep_version {
  args: "cache npm:@denotest/non-existent-dep-version",
  envs: env_vars_for_npm_tests(),
  http_server: true,
  exit_code: 1,
  output_str: Some(concat!(
    "[UNORDERED_START]\n",
    "Download http://localhost:4545/npm/registry/@denotest/non-existent-dep-version\n",
    "Download http://localhost:4545/npm/registry/@denotest/esm-basic\n",
    "[UNORDERED_END]\n",
    // does two downloads because when failing once it max tries to
    // get the latest version a second time
    "[UNORDERED_START]\n",
    "Download http://localhost:4545/npm/registry/@denotest/non-existent-dep-version\n",
    "Download http://localhost:4545/npm/registry/@denotest/esm-basic\n",
    "[UNORDERED_END]\n",
    "error: Could not find npm package '@denotest/esm-basic' matching '=99.99.99'.\n"
  )),
});

#[test]
fn reload_info_not_found_cache_but_exists_remote() {
  fn remove_version(registry_json: &mut Value, version: &str) {
    registry_json
      .as_object_mut()
      .unwrap()
      .get_mut("versions")
      .unwrap()
      .as_object_mut()
      .unwrap()
      .remove(version);
  }

  fn remove_version_for_package(
    deno_dir: &util::TempDir,
    package: &str,
    version: &str,
  ) {
    let registry_json_path =
      format!("npm/localhost_4545/npm/registry/{}/registry.json", package);
    let mut registry_json: Value =
      serde_json::from_str(&deno_dir.read_to_string(&registry_json_path))
        .unwrap();
    remove_version(&mut registry_json, version);
    // for the purpose of this test, just remove the dist-tag as it might contain this version
    registry_json
      .as_object_mut()
      .unwrap()
      .get_mut("dist-tags")
      .unwrap()
      .as_object_mut()
      .unwrap()
      .remove("latest");
    deno_dir.write(
      &registry_json_path,
      serde_json::to_string(&registry_json).unwrap(),
    );
  }

  // This tests that when a local machine doesn't have a version
  // specified in a dependency that exists in the npm registry
  let test_context = TestContextBuilder::for_npm().use_temp_cwd().build();
  let deno_dir = test_context.deno_dir();
  let temp_dir = test_context.temp_dir();
  temp_dir.write(
    "main.ts",
    "import 'npm:@denotest/esm-import-cjs-default@1.0.0';",
  );

  // cache successfully to the deno_dir
  let output = test_context
    .new_command()
    .args("cache main.ts npm:@denotest/esm-basic@1.0.0")
    .run();
  output.assert_matches_text(concat!(
    "[UNORDERED_START]\n",
    "Download http://localhost:4545/npm/registry/@denotest/esm-basic\n",
    "Download http://localhost:4545/npm/registry/@denotest/esm-import-cjs-default\n",
    "Download http://localhost:4545/npm/registry/@denotest/cjs-default-export\n",
    "Download http://localhost:4545/npm/registry/@denotest/cjs-default-export/1.0.0.tgz\n",
    "Download http://localhost:4545/npm/registry/@denotest/esm-basic/1.0.0.tgz\n",
    "Download http://localhost:4545/npm/registry/@denotest/esm-import-cjs-default/1.0.0.tgz\n",
    "[UNORDERED_END]\n",
  ));

  // test in dependency
  {
    // modify the package information in the cache to remove the latest version
    remove_version_for_package(
      deno_dir,
      "@denotest/cjs-default-export",
      "1.0.0",
    );

    // should error when `--cache-only` is used now because the version is not in the cache
    let output = test_context
      .new_command()
      .args("run --cached-only main.ts")
      .run();
    output.assert_exit_code(1);
    output.assert_matches_text("error: Could not find npm package '@denotest/cjs-default-export' matching '^1.0.0'.\n");

    // now try running without it, it should download the package now
    let output = test_context.new_command().args("run main.ts").run();
    output.assert_matches_text(concat!(
      "[UNORDERED_START]\n",
      "Download http://localhost:4545/npm/registry/@denotest/esm-import-cjs-default\n",
      "Download http://localhost:4545/npm/registry/@denotest/cjs-default-export\n",
      "[UNORDERED_END]\n",
      "Node esm importing node cjs\n[WILDCARD]",
    ));
    output.assert_exit_code(0);
  }

  // test in npm specifier
  {
    // now remove the information for the top level package
    remove_version_for_package(
      deno_dir,
      "@denotest/esm-import-cjs-default",
      "1.0.0",
    );

    // should error for --cached-only
    let output = test_context
      .new_command()
      .args("run --cached-only main.ts")
      .run();
    output.assert_matches_text(concat!(
      "error: Could not find npm package '@denotest/esm-import-cjs-default' matching '1.0.0'.\n",
      "    at file:///[WILDCARD]/main.ts:1:8\n",
    ));
    output.assert_exit_code(1);

    // now try running, it should work
    let output = test_context.new_command().args("run main.ts").run();
    output.assert_matches_text(concat!(
      "[UNORDERED_START]\n",
      "Download http://localhost:4545/npm/registry/@denotest/esm-import-cjs-default\n",
      "Download http://localhost:4545/npm/registry/@denotest/cjs-default-export\n",
      "[UNORDERED_END]\n",
      "Node esm importing node cjs\n[WILDCARD]",
    ));
    output.assert_exit_code(0);
  }

  // test matched specifier in package.json
  {
    // write out a package.json and a new main.ts with a bare specifier
    temp_dir.write("main.ts", "import '@denotest/esm-import-cjs-default';");
    temp_dir.write(
      "package.json",
      r#"{ "dependencies": { "@denotest/esm-import-cjs-default": "1.0.0" }}"#,
    );

    // remove the top level package information again
    remove_version_for_package(
      deno_dir,
      "@denotest/esm-import-cjs-default",
      "1.0.0",
    );

    // should error for --cached-only
    let output = test_context
      .new_command()
      .args("run --cached-only main.ts")
      .run();
    output.assert_matches_text(concat!(
      "error: Could not find npm package '@denotest/esm-import-cjs-default' matching '1.0.0'.\n",
    ));
    output.assert_exit_code(1);

    // now try running, it should work
    let output = test_context.new_command().args("run main.ts").run();
    output.assert_matches_text(concat!(
      "[UNORDERED_START]\n",
      "Download http://localhost:4545/npm/registry/@denotest/esm-import-cjs-default\n",
      "Download http://localhost:4545/npm/registry/@denotest/cjs-default-export\n",
      "[UNORDERED_END]\n",
      "[UNORDERED_START]\n",
      "Initialize @denotest/cjs-default-export@1.0.0\n",
      "Initialize @denotest/esm-import-cjs-default@1.0.0\n",
      "[UNORDERED_END]\n",
      "Node esm importing node cjs\n[WILDCARD]",
    ));
    output.assert_exit_code(0);
  }

  // temp other dependency in package.json
  {
    // write out a package.json that has another dependency
    temp_dir.write(
      "package.json",
      r#"{ "dependencies": { "@denotest/esm-import-cjs-default": "1.0.0", "@denotest/esm-basic": "1.0.0" }}"#,
    );

    // remove the dependency's version
    remove_version_for_package(deno_dir, "@denotest/esm-basic", "1.0.0");

    // should error for --cached-only
    let output = test_context
      .new_command()
      .args("run --cached-only main.ts")
      .run();
    output.assert_matches_text(concat!(
      "error: Could not find npm package '@denotest/esm-basic' matching '1.0.0'.\n",
    ));
    output.assert_exit_code(1);

    // now try running, it should work and only initialize the new package
    let output = test_context.new_command().args("run main.ts").run();
    output.assert_matches_text(concat!(
      "[UNORDERED_START]\n",
      "Download http://localhost:4545/npm/registry/@denotest/esm-basic\n",
      "Download http://localhost:4545/npm/registry/@denotest/esm-import-cjs-default\n",
      "Download http://localhost:4545/npm/registry/@denotest/cjs-default-export\n",
      "[UNORDERED_END]\n",
      "Initialize @denotest/esm-basic@1.0.0\n",
      "Node esm importing node cjs\n[WILDCARD]",
    ));
    output.assert_exit_code(0);
  }

  // now try using a lockfile
  {
    // create it
    temp_dir.write("deno.json", r#"{}"#);
    test_context.new_command().args("cache main.ts").run();
    assert!(temp_dir.path().join("deno.lock").exists());

    // remove a version found in the lockfile
    remove_version_for_package(deno_dir, "@denotest/esm-basic", "1.0.0");

    // should error for --cached-only
    let output = test_context
      .new_command()
      .args("run --cached-only main.ts")
      .run();
    output.assert_matches_text(concat!(
      "error: failed reading lockfile '[WILDCARD]deno.lock'\n",
      "\n",
      "Caused by:\n",
      "    0: Could not find '@denotest/esm-basic@1.0.0' specified in the lockfile.\n",
      "    1: Could not find version '1.0.0' for npm package '@denotest/esm-basic'.\n",
    ));
    output.assert_exit_code(1);

    // now try running, it should work and only initialize the new package
    let output = test_context.new_command().args("run main.ts").run();
    output.assert_matches_text(concat!(
      "[UNORDERED_START]\n",
      "Download http://localhost:4545/npm/registry/@denotest/cjs-default-export\n",
      "Download http://localhost:4545/npm/registry/@denotest/esm-basic\n",
      "Download http://localhost:4545/npm/registry/@denotest/esm-import-cjs-default\n",
      "[UNORDERED_END]\n",
      "Node esm importing node cjs\n[WILDCARD]",
    ));
    output.assert_exit_code(0);
  }
}

#[test]
fn binary_package_with_optional_dependencies() {
  let context = TestContextBuilder::for_npm()
    .use_copy_temp_dir("npm/binary_package")
    .cwd("npm/binary_package")
    .build();

  let temp_dir = context.temp_dir();
  let temp_dir_path = temp_dir.path();
  let project_path = temp_dir_path.join("npm/binary_package");

  // write empty config file so a lockfile gets created
  temp_dir.write("npm/binary_package/deno.json", "{}");

  // run it twice, with the first time creating the lockfile and the second using it
  for i in 0..2 {
    if i == 1 {
      assert!(project_path.join("deno.lock").exists());
    }

    let output = context
      .new_command()
      .args("run -A --node-modules-dir main.js")
      .run();

    #[cfg(target_os = "windows")]
    {
      output.assert_exit_code(0);
      output.assert_matches_text(
        "[WILDCARD]Hello from binary package on windows[WILDCARD]",
      );
      assert!(project_path
        .join("node_modules/.deno/@denotest+binary-package-windows@1.0.0")
        .exists());
      assert!(!project_path
        .join("node_modules/.deno/@denotest+binary-package-linux@1.0.0")
        .exists());
      assert!(!project_path
        .join("node_modules/.deno/@denotest+binary-package-mac@1.0.0")
        .exists());
      assert!(project_path
        .join("node_modules/.deno/@denotest+binary-package@1.0.0/node_modules/@denotest/binary-package-windows")
        .exists());
      assert!(!project_path
        .join("node_modules/.deno/@denotest+binary-package@1.0.0/node_modules/@denotest/binary-package-linux")
        .exists());
      assert!(!project_path
        .join("node_modules/.deno/@denotest+binary-package@1.0.0/node_modules/@denotest/binary-package-mac")
        .exists());
    }

    #[cfg(target_os = "macos")]
    {
      output.assert_exit_code(0);
      output.assert_matches_text(
        "[WILDCARD]Hello from binary package on mac[WILDCARD]",
      );

      assert!(!project_path
        .join("node_modules/.deno/@denotest+binary-package-windows@1.0.0")
        .exists());
      assert!(!project_path
        .join("node_modules/.deno/@denotest+binary-package-linux@1.0.0")
        .exists());
      assert!(project_path
        .join("node_modules/.deno/@denotest+binary-package-mac@1.0.0")
        .exists());
      assert!(!project_path
        .join("node_modules/.deno/@denotest+binary-package@1.0.0/node_modules/@denotest/binary-package-windows")
        .exists());
      assert!(!project_path
        .join("node_modules/.deno/@denotest+binary-package@1.0.0/node_modules/@denotest/binary-package-linux")
        .exists());
      assert!(project_path
        .join("node_modules/.deno/@denotest+binary-package@1.0.0/node_modules/@denotest/binary-package-mac")
        .exists());
    }

    #[cfg(target_os = "linux")]
    {
      output.assert_exit_code(0);
      output.assert_matches_text(
        "[WILDCARD]Hello from binary package on linux[WILDCARD]",
      );
      assert!(!project_path
        .join("node_modules/.deno/@denotest+binary-package-windows@1.0.0")
        .exists());
      assert!(project_path
        .join("node_modules/.deno/@denotest+binary-package-linux@1.0.0")
        .exists());
      assert!(!project_path
        .join("node_modules/.deno/@denotest+binary-package-mac@1.0.0")
        .exists());
      assert!(!project_path
        .join("node_modules/.deno/@denotest+binary-package@1.0.0/node_modules/@denotest/binary-package-windows")
        .exists());
      assert!(project_path
        .join("node_modules/.deno/@denotest+binary-package@1.0.0/node_modules/@denotest/binary-package-linux")
        .exists());
      assert!(!project_path
        .join("node_modules/.deno/@denotest+binary-package@1.0.0/node_modules/@denotest/binary-package-mac")
        .exists());
    }
  }
}

#[test]
fn node_modules_dir_config_file() {
  let test_context = TestContextBuilder::for_npm().use_temp_cwd().build();
  let temp_dir = test_context.temp_dir();
  let node_modules_dir = temp_dir.path().join("node_modules");
  let rm_node_modules = || std::fs::remove_dir_all(&node_modules_dir).unwrap();

  temp_dir.write("deno.json", r#"{ "nodeModulesDir": true }"#);
  temp_dir.write("main.ts", "import 'npm:@denotest/esm-basic';");

  let deno_cache_cmd = test_context.new_command().args("cache --quiet main.ts");
  deno_cache_cmd.run();
  assert!(node_modules_dir.exists());

  // now try adding a vendor flag, it should exist
  rm_node_modules();
  temp_dir.write("deno.json", r#"{ "vendor": true }"#);
  deno_cache_cmd.run();
  assert!(node_modules_dir.exists());

  rm_node_modules();
  temp_dir.write("deno.json", r#"{ "nodeModulesDir": false }"#);

  deno_cache_cmd.run();
  assert!(!node_modules_dir.exists());

  temp_dir.write("package.json", r#"{}"#);
  deno_cache_cmd.run();
  assert!(!node_modules_dir.exists());

  test_context
    .new_command()
    .args("cache --quiet --node-modules-dir main.ts")
    .run();
  assert!(node_modules_dir.exists());

  // should override the `--vendor` flag
  rm_node_modules();
  test_context
    .new_command()
    .args("cache --quiet --node-modules-dir=false --vendor main.ts")
    .run();
  assert!(!node_modules_dir.exists());
}

#[test]
fn top_level_install_package_json_explicit_opt_in() {
  let test_context = TestContextBuilder::for_npm().use_temp_cwd().build();
  let temp_dir = test_context.temp_dir();
  let node_modules_dir = temp_dir.path().join("node_modules");
  let rm_created_files = || {
    std::fs::remove_dir_all(&node_modules_dir).unwrap();
    std::fs::remove_file(temp_dir.path().join("deno.lock")).unwrap();
  };

  // when the node_modules_dir is explicitly opted into, we should always
  // ensure a top level package.json install occurs
  temp_dir.write("deno.json", "{ \"nodeModulesDir\": true }");
  temp_dir.write(
    "package.json",
    "{ \"dependencies\": { \"@denotest/esm-basic\": \"1.0\" }}",
  );

  temp_dir.write("main.ts", "console.log(5);");
  let output = test_context.new_command().args("cache main.ts").run();
  output.assert_matches_text(
    concat!(
      "Download http://localhost:4545/npm/registry/@denotest/esm-basic\n",
      "Download http://localhost:4545/npm/registry/@denotest/esm-basic/1.0.0.tgz\n",
      "Initialize @denotest/esm-basic@1.0.0\n",
    )
  );

  rm_created_files();
  let output = test_context
    .new_command()
    .args_vec(["eval", "console.log(5)"])
    .run();
  output.assert_matches_text(concat!(
    "Initialize @denotest/esm-basic@1.0.0\n",
    "5\n"
  ));

  rm_created_files();
  let output = test_context
    .new_command()
    .args("run -")
    .stdin_text("console.log(5)")
    .run();
  output.assert_matches_text(concat!(
    "Initialize @denotest/esm-basic@1.0.0\n",
    "5\n"
  ));

  // now ensure this is cached in the lsp
  rm_created_files();
  let mut client = test_context.new_lsp_command().build();
  client.initialize_default();
  let file_uri = temp_dir.uri().join("file.ts").unwrap();
  client.did_open(json!({
    "textDocument": {
      "uri": file_uri,
      "languageId": "typescript",
      "version": 1,
      "text": "",
    }
  }));
  client.write_request(
    "workspace/executeCommand",
    json!({
      "command": "deno.cache",
      "arguments": [[], file_uri],
    }),
  );

  assert!(node_modules_dir.join("@denotest").exists());
}

itest!(reserved_word_exports {
  args: "run npm/reserved_word_exports/main.ts",
  output: "npm/reserved_word_exports/main.out",
  envs: env_vars_for_npm_tests(),
  http_server: true,
});

itest!(import_json {
  args: "run -A --quiet npm/import_json/main.js",
  output: "npm/import_json/main.out",
  envs: env_vars_for_npm_tests(),
  http_server: true,
});

itest!(dynamic_import_json {
  args: "run -A --quiet npm/import_json/main.js",
  output: "npm/import_json/main.out",
  envs: env_vars_for_npm_tests(),
  http_server: true,
});

itest!(check_package_file_dts_dmts_dcts {
  args: "check npm/file_dts_dmts_dcts/main.ts",
  output: "npm/file_dts_dmts_dcts/main.out",
  envs: env_vars_for_npm_tests(),
  http_server: true,
  exit_code: 1,
});

itest!(require_resolve_url_paths {
  args: "run -A --quiet --node-modules-dir url_paths.ts",
  output: "npm/require_resolve_url/url_paths.out",
  envs: env_vars_for_npm_tests(),
  http_server: true,
  exit_code: 0,
  cwd: Some("npm/require_resolve_url/"),
  copy_temp_dir: Some("npm/require_resolve_url/"),
});

#[test]
fn byonm_cjs_esm_packages() {
  let test_context = TestContextBuilder::for_npm()
    .env("DENO_UNSTABLE_BYONM", "1")
    .use_temp_cwd()
    .build();
  let dir = test_context.temp_dir();

  test_context.run_npm("init -y");
  test_context.run_npm("install @denotest/esm-basic @denotest/cjs-default-export @denotest/dual-cjs-esm chalk@4 chai@4.3");

  dir.write(
    "main.ts",
    r#"
import { getValue, setValue } from "@denotest/esm-basic";

setValue(2);
console.log(getValue());

import cjsDefault from "@denotest/cjs-default-export";
console.log(cjsDefault.default());
console.log(cjsDefault.named());

import { getKind } from "@denotest/dual-cjs-esm";
console.log(getKind());


"#,
  );
  let output = test_context.new_command().args("run --check main.ts").run();
  output
    .assert_matches_text("Check file:///[WILDCARD]/main.ts\n2\n1\n2\nesm\n");

  // should not have created the .deno directory
  assert!(!dir.path().join("node_modules/.deno").exists());

  // try chai
  dir.write(
    "chai.ts",
    r#"import { expect } from "chai";

    const timeout = setTimeout(() => {}, 0);
    expect(timeout).to.be.a("number");
    clearTimeout(timeout);"#,
  );
  test_context.new_command().args("run chai.ts").run();

  // try chalk cjs
  dir.write(
    "chalk.ts",
    "import chalk from 'chalk'; console.log(chalk.green('chalk cjs loads'));",
  );
  let output = test_context
    .new_command()
    .args("run --allow-read chalk.ts")
    .run();
  output.assert_matches_text("chalk cjs loads\n");

  // try using an npm specifier for chalk that matches the version we installed
  dir.write(
    "chalk.ts",
    "import chalk from 'npm:chalk@4'; console.log(chalk.green('chalk cjs loads'));",
  );
  let output = test_context
    .new_command()
    .args("run --allow-read chalk.ts")
    .run();
  output.assert_matches_text("chalk cjs loads\n");

  // try with one that doesn't match the package.json
  dir.write(
    "chalk.ts",
    "import chalk from 'npm:chalk@5'; console.log(chalk.green('chalk cjs loads'));",
  );
  let output = test_context
    .new_command()
    .args("run --allow-read chalk.ts")
    .run();
  output.assert_matches_text(
    r#"error: Could not find a matching package for 'npm:chalk@5' in '[WILDCARD]package.json'. You must specify this as a package.json dependency when the node_modules folder is not managed by Deno.
    at file:///[WILDCARD]chalk.ts:1:19
"#);
  output.assert_exit_code(1);
}

#[test]
fn byonm_import_map() {
  let test_context = TestContextBuilder::for_npm().use_temp_cwd().build();
  let dir = test_context.temp_dir();
  dir.write(
    "deno.json",
    r#"{
    "imports": {
      "basic": "npm:@denotest/esm-basic"
    },
    "unstable": [ "byonm" ]
}"#,
  );
  dir.write(
    "package.json",
    r#"{
    "name": "my-project",
    "version": "1.0.0",
    "type": "module",
    "dependencies": {
      "@denotest/esm-basic": "^1.0"
    }
}"#,
  );
  test_context.run_npm("install");

  dir.write(
    "main.ts",
    r#"
// import map should resolve
import { getValue } from "basic";
// and resolving via node resolution
import { setValue } from "@denotest/esm-basic";

setValue(5);
console.log(getValue());
"#,
  );
  let output = test_context.new_command().args("run main.ts").run();
  output.assert_matches_text("5\n");
  let output = test_context.new_command().args("check main.ts").run();
  output.assert_matches_text("Check file:///[WILDCARD]/main.ts\n");
}

#[test]
fn byonm_package_specifier_not_installed_and_invalid_subpath() {
  let test_context = TestContextBuilder::for_npm()
    .env("DENO_UNSTABLE_BYONM", "1")
    .use_temp_cwd()
    .build();
  let dir = test_context.temp_dir();
  dir.path().join("package.json").write_json(&json!({
    "dependencies": {
      "chalk": "4",
      "@denotest/conditional-exports-strict": "1"
    }
  }));
  dir.write(
    "main.ts",
    "import chalk from 'chalk'; console.log(chalk.green('hi'));",
  );

  // no npm install has been run, so this should give an informative error
  let output = test_context.new_command().args("run main.ts").run();
  output.assert_matches_text(
    r#"error: Could not resolve "chalk", but found it in a package.json. Deno expects the node_modules/ directory to be up to date. Did you forget to run `npm install`?
    at file:///[WILDCARD]/main.ts:1:19
"#,
  );
  output.assert_exit_code(1);

  // now test for an invalid sub path after doing an npm install
  dir.write(
    "main.ts",
    "import '@denotest/conditional-exports-strict/test';",
  );

  test_context.run_npm("install");

  let output = test_context.new_command().args("run main.ts").run();
  output.assert_matches_text(
    r#"error: [ERR_PACKAGE_PATH_NOT_EXPORTED] Package subpath './test' is not defined by "exports" in '[WILDCARD]' imported from '[WILDCARD]main.ts'
    at file:///[WILDCARD]/main.ts:1:8
"#,
  );
  output.assert_exit_code(1);
}

#[test]
fn byonm_package_npm_specifier_not_installed_and_invalid_subpath() {
  let test_context = TestContextBuilder::for_npm()
    .env("DENO_UNSTABLE_BYONM", "1")
    .use_temp_cwd()
    .build();
  let dir = test_context.temp_dir();
  dir.path().join("package.json").write_json(&json!({
    "dependencies": {
      "chalk": "4",
      "@denotest/conditional-exports-strict": "1"
    }
  }));
  dir.write(
    "main.ts",
    "import chalk from 'npm:chalk'; console.log(chalk.green('hi'));",
  );

  // no npm install has been run, so this should give an informative error
  let output = test_context.new_command().args("run main.ts").run();
  output.assert_matches_text(
    r#"error: Could not find '[WILDCARD]package.json'. Deno expects the node_modules/ directory to be up to date. Did you forget to run `npm install`?
    at file:///[WILDCARD]/main.ts:1:19
"#,
  );
  output.assert_exit_code(1);

  // now test for an invalid sub path after doing an npm install
  dir.write(
    "main.ts",
    "import 'npm:@denotest/conditional-exports-strict/test';",
  );

  test_context.run_npm("install");

  let output = test_context.new_command().args("run main.ts").run();
  output.assert_matches_text(
    r#"error: Failed resolving package subpath './test' for '[WILDCARD]package.json'
    at file:///[WILDCARD]/main.ts:1:8
"#,
  );
  output.assert_exit_code(1);
}

#[test]
fn byonm_npm_workspaces() {
  let test_context = TestContextBuilder::for_npm().use_temp_cwd().build();
  let dir = test_context.temp_dir();
  dir.write("deno.json", r#"{ "unstable": [ "byonm" ] }"#);

  dir.write(
    "package.json",
    r#"{
  "name": "my-workspace",
  "workspaces": [
    "project-a",
    "project-b"
  ]
}
"#,
  );

  let project_a_dir = dir.path().join("project-a");
  project_a_dir.create_dir_all();
  project_a_dir.join("package.json").write_json(&json!({
    "name": "project-a",
    "version": "1.0.0",
    "main": "./index.js",
    "type": "module",
    "dependencies": {
      "chai": "^4.2",
      "project-b": "^1"
    }
  }));
  project_a_dir.join("index.js").write(
    r#"
import { expect } from "chai";

const timeout = setTimeout(() => {}, 0);
expect(timeout).to.be.a("number");
clearTimeout(timeout);

export function add(a, b) {
  return a + b;
}
"#,
  );
  project_a_dir
    .join("index.d.ts")
    .write("export function add(a: number, b: number): number;");

  let project_b_dir = dir.path().join("project-b");
  project_b_dir.create_dir_all();
  project_b_dir.join("package.json").write_json(&json!({
    "name": "project-b",
    "version": "1.0.0",
    "type": "module",
    "dependencies": {
      "@denotest/esm-basic": "^1.0",
    }
  }));
  project_b_dir.join("main.ts").write(
    r#"
import { getValue, setValue } from "@denotest/esm-basic";

setValue(5);
console.log(getValue());

import { add } from "project-a";
console.log(add(1, 2));
"#,
  );

  test_context.run_npm("install");

  let output = test_context
    .new_command()
    .args("run ./project-b/main.ts")
    .run();
  output.assert_matches_text("5\n3\n");
  let output = test_context
    .new_command()
    .args("check ./project-b/main.ts")
    .run();
  output.assert_matches_text("Check file:///[WILDCARD]/project-b/main.ts\n");

  // Now a file in the main directory should just be able to
  // import it via node resolution even though a package.json
  // doesn't exist here
  dir.write(
    "main.ts",
    r#"
import { getValue, setValue } from "@denotest/esm-basic";

setValue(7);
console.log(getValue());
"#,
  );
  let output = test_context.new_command().args("run main.ts").run();
  output.assert_matches_text("7\n");
  let output = test_context.new_command().args("check main.ts").run();
  output.assert_matches_text("Check file:///[WILDCARD]/main.ts\n");
}

#[test]
fn cjs_export_analysis_require_re_export() {
  let test_context = TestContextBuilder::for_npm().use_temp_cwd().build();
  let dir = test_context.temp_dir();
  dir.write("deno.json", r#"{ "unstable": [ "byonm" ] }"#);

  dir.write(
    "package.json",
    r#"{ "name": "test", "packages": { "my-package": "1.0.0" } }"#,
  );
  dir.write(
    "main.js",
    "import { value1, value2 } from 'my-package';\nconsole.log(value1);\nconsole.log(value2)\n",
  );

  let node_modules_dir = dir.path().join("node_modules");

  // create a package at node_modules/.multipart/name/nested without a package.json
  {
    let pkg_dir = node_modules_dir
      .join(".multipart")
      .join("name")
      .join("nested");
    pkg_dir.create_dir_all();
    pkg_dir.join("index.js").write("module.exports.value1 = 5;");
  }
  // create a package at node_modules/.multipart/other with a package.json
  {
    let pkg_dir = node_modules_dir.join(".multipart").join("other");
    pkg_dir.create_dir_all();
    pkg_dir.join("index.js").write("module.exports.value2 = 6;");
  }
  // create a package at node_modules/my-package that requires them both
  {
    let pkg_dir = node_modules_dir.join("my-package");
    pkg_dir.create_dir_all();
    pkg_dir.join("package.json").write_json(&json!({
      "name": "my-package",
      "version": "1.0.0",
    }));
    pkg_dir
    .join("index.js")
    .write("module.exports = { ...require('.multipart/name/nested/index'), ...require('.multipart/other/index.js') }");
  }

  // the cjs export analysis was previously failing, but it should
  // resolve these exports similar to require
  let output = test_context
    .new_command()
    .args("run --allow-read main.js")
    .run();
  output.assert_matches_text("5\n6\n");
}

#[test]
fn cjs_rexport_analysis_json() {
  let test_context = TestContextBuilder::for_npm().use_temp_cwd().build();
  let dir = test_context.temp_dir();
  dir.write("deno.json", r#"{ "unstable": [ "byonm" ] }"#);

  dir.write(
    "package.json",
    r#"{ "name": "test", "packages": { "my-package": "1.0.0" } }"#,
  );
  dir.write(
    "main.js",
    "import data from 'my-package';\nconsole.log(data);\n",
  );

  let node_modules_dir = dir.path().join("node_modules");

  // create a package that has a json file at index.json and data.json then folder/index.json
  {
    let pkg_dir = node_modules_dir.join("data-package");
    pkg_dir.create_dir_all();
    pkg_dir.join("package.json").write_json(&json!({
      "name": "data-package",
      "version": "1.0.0",
    }));
    pkg_dir.join("index.json").write(r#"{ "value": 2 }"#);
    pkg_dir.join("data.json").write(r#"{ "value": 3 }"#);
    let folder = pkg_dir.join("folder");
    folder.create_dir_all();
    folder.join("index.json").write(r#"{ "value": 4 }"#);
  }
  // create a package at node_modules/my-package that re-exports a json file
  {
    let pkg_dir = node_modules_dir.join("my-package");
    pkg_dir.create_dir_all();
    pkg_dir.join("package.json").write_json(&json!({
      "name": "my-package",
      "version": "1.0.0",
    }));
    pkg_dir.join("data.json").write(r#"{ "value": 1 }"#);
    pkg_dir.join("index.js").write(
      "module.exports = {
  data1: require('./data'),
  data2: require('data-package'),
  data3: require('data-package/data'),
  data4: require('data-package/folder'),
};",
    );
  }

  let output = test_context
    .new_command()
    .args("run --allow-read main.js")
    .run();
  output.assert_matches_text(
    "{
  data1: { value: 1 },
  data2: { value: 2 },
  data3: { value: 3 },
  data4: { value: 4 }
}
",
  );
}

itest!(imports_package_json {
  args: "run --node-modules-dir=false npm/imports_package_json/main.js",
  output: "npm/imports_package_json/main.out",
  envs: env_vars_for_npm_tests(),
  http_server: true,
});

itest!(imports_package_json_import_not_defined {
  args:
    "run --node-modules-dir=false npm/imports_package_json/import_not_defined.js",
  output: "npm/imports_package_json/import_not_defined.out",
  envs: env_vars_for_npm_tests(),
  exit_code: 1,
  http_server: true,
});

itest!(imports_package_json_sub_path_import_not_defined {
  args:
    "run --node-modules-dir=false npm/imports_package_json/sub_path_import_not_defined.js",
  output: "npm/imports_package_json/sub_path_import_not_defined.out",
  envs: env_vars_for_npm_tests(),
  exit_code: 1,
  http_server: true,
});

itest!(different_nested_dep_node_modules_dir_false {
  args: "run --quiet --node-modules-dir=false npm/different_nested_dep/main.js",
  output: "npm/different_nested_dep/main.out",
  envs: env_vars_for_npm_tests(),
  exit_code: 0,
  http_server: true,
});

itest!(different_nested_dep_node_modules_dir_true {
  args: "run --quiet --node-modules-dir=true main.js",
  output: "npm/different_nested_dep/main.out",
  copy_temp_dir: Some("npm/different_nested_dep/"),
  cwd: Some("npm/different_nested_dep/"),
  envs: env_vars_for_npm_tests(),
  exit_code: 0,
  http_server: true,
});

#[test]
fn different_nested_dep_byonm() {
  let test_context = TestContextBuilder::for_npm()
    .use_copy_temp_dir("npm/different_nested_dep")
    .cwd("npm/different_nested_dep/")
    .build();

  test_context.run_npm("install");

  let output = test_context
    .new_command()
    .args("run --unstable-byonm main.js")
    .run();
  output.assert_matches_file("npm/different_nested_dep/main.out");
}

#[test]
fn run_cjs_in_node_modules_folder() {
  let test_context = TestContextBuilder::for_npm().use_temp_cwd().build();
  let temp_dir = test_context.temp_dir();
  temp_dir.write("package.json", "{}");
  temp_dir.write("deno.json", r#"{ "unstable": ["byonm"] }"#);
  let pkg_dir = temp_dir.path().join("node_modules/package");
  pkg_dir.create_dir_all();
  pkg_dir
    .join("package.json")
    .write(r#"{ "name": "package" }"#);
  pkg_dir
    .join("main.js")
    .write("console.log('hi'); module.exports = 'hi';");
  test_context
    .new_command()
    .args("run node_modules/package/main.js")
    .run()
    .assert_matches_text("hi\n");
}<|MERGE_RESOLUTION|>--- conflicted
+++ resolved
@@ -29,13 +29,8 @@
   http_server: true,
 });
 
-<<<<<<< HEAD
 itest!(es_module_deno_test {
-  args: "test --allow-read --allow-env --unstable npm/esm/test.js",
-=======
-itest!(esm_module_deno_test {
   args: "test --allow-read --allow-env npm/esm/test.js",
->>>>>>> 93c8e7c8
   output: "npm/esm/test.out",
   envs: env_vars_for_npm_tests(),
   http_server: true,
