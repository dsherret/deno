--- conflicted
+++ resolved
@@ -738,11 +738,7 @@
     permissions: &PermissionsContainer,
   ) -> Result<ModuleSpecifier, AnyError> {
     self.handle_node_resolve_result(self.node_resolver.resolve_npm_reference(
-<<<<<<< HEAD
-      &package_folder,
-=======
       package_folder,
->>>>>>> 8c1677ec
       sub_path,
       NodeResolutionMode::Execution,
       permissions,
