--- conflicted
+++ resolved
@@ -126,13 +126,13 @@
   }
 }
 
-<<<<<<< HEAD
 pub fn all_supported_builtin_module_urls() -> Vec<Url> {
   SUPPORTED_MODULES
     .iter()
     .map(|specifier| try_resolve_builtin_module(specifier).unwrap())
     .collect()
-=======
+}
+
 #[allow(unused)]
 pub async fn load_builtin_node_modules(
   js_runtime: &mut JsRuntime,
@@ -171,7 +171,6 @@
 
   js_runtime.execute_script(&located_script_name!(), source_code)?;
   Ok(())
->>>>>>> 1f54d877
 }
 
 pub fn load_cjs_module(
