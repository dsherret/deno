--- conflicted
+++ resolved
@@ -11,7 +11,6 @@
 use deno_core::serde_json;
 use deno_graph::CapturingModuleParser;
 use deno_graph::DefaultModuleAnalyzer;
-use deno_graph::DefaultModuleParser;
 use deno_graph::ModuleInfo;
 use deno_graph::ModuleParser;
 use deno_runtime::deno_webstorage::rusqlite::params;
@@ -72,54 +71,25 @@
   }
 }
 
-pub struct ParsedSourceCacheOptions {
-  pub sql_cache_path: Option<PathBuf>,
-  pub use_analysis_parser: bool,
-}
-
 /// A cache of `ParsedSource`s, which may be used with `deno_graph`
 /// for cached dependency analysis.
 pub struct ParsedSourceCache {
-<<<<<<< HEAD
-  db_cache_path: Option<PathBuf>,
-  parser: DefaultModuleParser,
-  cli_version: String,
-=======
   db: CacheDB,
->>>>>>> 1564595f
   sources: ParsedSourceCacheSources,
 }
 
 impl ParsedSourceCache {
-<<<<<<< HEAD
-  pub fn new(options: ParsedSourceCacheOptions) -> Self {
-    Self {
-      db_cache_path: options.sql_cache_path,
-      parser: if options.use_analysis_parser {
-        DefaultModuleParser::new_for_analysis()
-      } else {
-        DefaultModuleParser::new()
-      },
-      cli_version: crate::version::deno(),
-=======
   #[cfg(test)]
   pub fn new_in_memory() -> Self {
     Self {
       db: CacheDB::in_memory(&PARSED_SOURCE_CACHE_DB, crate::version::deno()),
->>>>>>> 1564595f
       sources: Default::default(),
     }
   }
 
   pub fn new(db: CacheDB) -> Self {
     Self {
-<<<<<<< HEAD
-      db_cache_path: self.db_cache_path.clone(),
-      parser: self.parser.clone(),
-      cli_version: self.cli_version.clone(),
-=======
       db,
->>>>>>> 1564595f
       sources: Default::default(),
     }
   }
@@ -161,32 +131,13 @@
     Box::new(ParsedSourceCacheModuleAnalyzer::new(
       self.db.clone(),
       self.sources.clone(),
-<<<<<<< HEAD
-    ) {
-      Ok(analyzer) => Box::new(analyzer),
-      Err(err) => {
-        let file = self
-          .db_cache_path
-          .as_ref()
-          .map(|s| s.to_string_lossy().to_string())
-          .unwrap_or_default();
-        log::error!("Could not create cached module analyzer, cache file '{file}' may be corrupt: {:#}", err);
-        // fallback to not caching if it can't be created
-        Box::new(deno_graph::CapturingModuleAnalyzer::new(
-          Some(Box::new(self.parser.clone())),
-          Some(self.as_store()),
-        ))
-      }
-    }
-=======
     ))
->>>>>>> 1564595f
   }
 
   /// Creates a parser that will reuse a ParsedSource from the store
   /// if it exists, or else parse.
   pub fn as_capturing_parser(&self) -> CapturingModuleParser {
-    CapturingModuleParser::new(Some(&self.parser), &self.sources)
+    CapturingModuleParser::new(None, &self.sources)
   }
 }
 
