--- conflicted
+++ resolved
@@ -286,10 +286,7 @@
 
 function createLs() {
   let exportInfoMap = undefined;
-<<<<<<< HEAD
   let exportImportablePathsCache = undefined;
-=======
->>>>>>> becf24c8
   const newHost = {
     ...host,
     getCachedExportInfoMap: () => {
@@ -297,7 +294,6 @@
       // the language service instance
       return exportInfoMap;
     },
-<<<<<<< HEAD
     getExportImportablePathsFromModule(referrerPath) {
       if (exportImportablePathsCache?.referrer !== referrerPath) {
         exportImportablePathsCache = {
@@ -307,8 +303,6 @@
       }
       return exportImportablePathsCache.exports;
     },
-=======
->>>>>>> becf24c8
   };
   const ls = ts.createLanguageService(
     newHost,
