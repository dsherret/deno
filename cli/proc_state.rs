--- conflicted
+++ resolved
@@ -211,7 +211,7 @@
     let ts_config_result =
       cli_options.resolve_ts_config_for_emit(TsConfigType::Emit)?;
     if let Some(ignored_options) = ts_config_result.maybe_ignored_options {
-      log::warn!("{}", ignored_options);
+      warn!("{}", ignored_options);
     }
 
     Ok(ProcState(Arc::new(Inner {
@@ -418,7 +418,6 @@
         .unwrap()?;
     }
 
-<<<<<<< HEAD
     // type check if necessary
     if self.options.type_check_mode() != TypeCheckMode::None {
       let maybe_config_specifier = self.options.maybe_config_file_specifier();
@@ -434,44 +433,6 @@
         log_checks: true,
         reload: self.options.reload_flag()
           && !roots.iter().all(|r| reload_exclusions.contains(&r.0)),
-=======
-    let config_type = if self.options.type_check_mode() == TypeCheckMode::None {
-      TsConfigType::Emit
-    } else {
-      TsConfigType::Check { lib }
-    };
-
-    let ts_config_result =
-      self.options.resolve_ts_config_for_emit(config_type)?;
-
-    if let Some(ignored_options) = ts_config_result.maybe_ignored_options {
-      warn!("{}", ignored_options);
-    }
-
-    // start type checking if necessary
-    let type_checking_task =
-      if self.options.type_check_mode() != TypeCheckMode::None {
-        let maybe_config_specifier = self.options.maybe_config_file_specifier();
-        let roots = roots.clone();
-        let options = emit::CheckOptions {
-          type_check_mode: self.options.type_check_mode(),
-          debug: self.options.log_level() == Some(log::Level::Debug),
-          maybe_config_specifier,
-          ts_config: ts_config_result.ts_config.clone(),
-          log_checks: true,
-          reload: self.options.reload_flag()
-            && !roots.iter().all(|r| reload_exclusions.contains(&r.0)),
-        };
-        // todo(THIS PR): don't use a cache on failure
-        let check_cache =
-          TypeCheckCache::new(&self.dir.type_checking_cache_db_file_path());
-        let graph_data = self.graph_data.clone();
-        Some(tokio::task::spawn_blocking(move || {
-          emit::check(&roots, graph_data, &check_cache, options)
-        }))
-      } else {
-        None
->>>>>>> 91a33c65
       };
       let check_cache =
         TypeCheckCache::new(&self.dir.type_checking_cache_db_file_path());
