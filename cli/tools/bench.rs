// Copyright 2018-2023 the Deno authors. All rights reserved. MIT license.

use crate::args::BenchOptions;
use crate::args::CliOptions;
use crate::args::TypeCheckMode;
use crate::colors;
use crate::graph_util::contains_specifier;
use crate::graph_util::graph_valid;
use crate::ops;
use crate::proc_state::ProcState;
use crate::tools::test::format_test_error;
use crate::tools::test::TestFilter;
use crate::util::file_watcher;
use crate::util::file_watcher::ResolutionResult;
use crate::util::fs::collect_specifiers;
use crate::util::path::is_supported_ext;
use crate::worker::create_main_worker_for_test_or_bench;

use deno_core::error::generic_error;
use deno_core::error::AnyError;
use deno_core::error::JsError;
use deno_core::futures::future;
use deno_core::futures::stream;
use deno_core::futures::FutureExt;
use deno_core::futures::StreamExt;
use deno_core::ModuleSpecifier;
use deno_graph::ModuleKind;
use deno_runtime::permissions::Permissions;
use deno_runtime::permissions::PermissionsContainer;
use deno_runtime::tokio_util::run_local;
use indexmap::IndexMap;
use log::Level;
use serde::Deserialize;
use serde::Serialize;
use std::collections::HashSet;
use std::path::Path;
use std::path::PathBuf;
use std::sync::Arc;
use tokio::sync::mpsc::unbounded_channel;
use tokio::sync::mpsc::UnboundedSender;

#[derive(Debug, Clone, Deserialize)]
struct BenchSpecifierOptions {
  filter: Option<String>,
}

#[derive(Debug, Clone, Eq, PartialEq, Deserialize)]
#[serde(rename_all = "camelCase")]
pub struct BenchPlan {
  pub total: usize,
  pub origin: String,
  pub used_only: bool,
  pub names: Vec<String>,
}

#[derive(Debug, Clone, Deserialize)]
#[serde(rename_all = "camelCase")]
pub enum BenchEvent {
  Plan(BenchPlan),
  Output(String),
  Register(BenchDescription),
  Wait(usize),
  Result(usize, BenchResult),
}

#[derive(Debug, Clone, Deserialize)]
#[serde(rename_all = "camelCase")]
pub enum BenchResult {
  Ok(BenchStats),
  Failed(Box<JsError>),
}

#[derive(Debug, Clone)]
pub struct BenchReport {
  pub total: usize,
  pub failed: usize,
  pub failures: Vec<(BenchDescription, Box<JsError>)>,
  pub measurements: Vec<(BenchDescription, BenchStats)>,
}

#[derive(Debug, Clone, PartialEq, Deserialize, Eq, Hash)]
pub struct BenchDescription {
  pub id: usize,
  pub name: String,
  pub origin: String,
  pub baseline: bool,
  pub group: Option<String>,
}

#[derive(Debug, Clone, Serialize, Deserialize)]
pub struct BenchStats {
  pub n: u64,
  pub min: f64,
  pub max: f64,
  pub avg: f64,
  pub p75: f64,
  pub p99: f64,
  pub p995: f64,
  pub p999: f64,
}

impl BenchReport {
  pub fn new() -> Self {
    Self {
      total: 0,
      failed: 0,
      failures: Vec::new(),
      measurements: Vec::new(),
    }
  }
}

fn create_reporter(show_output: bool) -> Box<dyn BenchReporter + Send> {
  Box::new(ConsoleReporter::new(show_output))
}

pub trait BenchReporter {
  fn report_group_summary(&mut self);
  fn report_plan(&mut self, plan: &BenchPlan);
  fn report_end(&mut self, report: &BenchReport);
  fn report_register(&mut self, desc: &BenchDescription);
  fn report_wait(&mut self, desc: &BenchDescription);
  fn report_output(&mut self, output: &str);
  fn report_result(&mut self, desc: &BenchDescription, result: &BenchResult);
}

struct ConsoleReporter {
  name: String,
  show_output: bool,
  has_ungrouped: bool,
  group: Option<String>,
  baseline: bool,
  group_measurements: Vec<(BenchDescription, BenchStats)>,
  options: Option<mitata::reporter::Options>,
}

impl ConsoleReporter {
  fn new(show_output: bool) -> Self {
    Self {
      show_output,
      group: None,
      options: None,
      baseline: false,
      name: String::new(),
      has_ungrouped: false,
      group_measurements: Vec::new(),
    }
  }
}

impl BenchReporter for ConsoleReporter {
  #[cold]
  fn report_plan(&mut self, plan: &BenchPlan) {
    use std::sync::atomic::AtomicBool;
    use std::sync::atomic::Ordering;
    static FIRST_PLAN: AtomicBool = AtomicBool::new(true);

    self.report_group_summary();

    self.group = None;
    self.baseline = false;
    self.name = String::new();
    self.group_measurements.clear();
    self.options = Some(mitata::reporter::Options::new(
      &plan.names.iter().map(|x| x.as_str()).collect::<Vec<&str>>(),
    ));

    let options = self.options.as_mut().unwrap();

    options.percentiles = true;
    options.colors = colors::use_color();

    if FIRST_PLAN
      .compare_exchange(true, false, Ordering::SeqCst, Ordering::SeqCst)
      .is_ok()
    {
      println!("{}", colors::gray(format!("cpu: {}", mitata::cpu::name())));
      println!(
        "{}\n",
        colors::gray(format!(
          "runtime: deno {} ({})",
          crate::version::deno(),
          env!("TARGET")
        ))
      );
    } else {
      println!();
    }

    println!(
      "{}\n{}\n{}",
      colors::gray(&plan.origin),
      mitata::reporter::header(options),
      mitata::reporter::br(options)
    );
  }

  fn report_register(&mut self, _desc: &BenchDescription) {}

  fn report_wait(&mut self, desc: &BenchDescription) {
    self.name = desc.name.clone();

    match &desc.group {
      None => {
        self.has_ungrouped = true;
      }

      Some(group) => {
        if self.group.is_none()
          && self.has_ungrouped
          && self.group_measurements.is_empty()
        {
          println!();
        }

        if self.group.is_none() || group != self.group.as_ref().unwrap() {
          self.report_group_summary();
        }

        if (self.group.is_none() && self.has_ungrouped)
          || (self.group.is_some() && self.group_measurements.is_empty())
        {
          println!();
        }

        self.group = Some(group.clone());
      }
    }
  }

  fn report_output(&mut self, output: &str) {
    if self.show_output {
      print!("{} {}", colors::gray(format!("{}:", self.name)), output)
    }
  }

  fn report_result(&mut self, desc: &BenchDescription, result: &BenchResult) {
    let options = self.options.as_ref().unwrap();

    match result {
      BenchResult::Ok(stats) => {
        let mut desc = desc.clone();

        if desc.baseline && !self.baseline {
          self.baseline = true;
        } else {
          desc.baseline = false;
        }

        println!(
          "{}",
          mitata::reporter::benchmark(
            &desc.name,
            &mitata::reporter::BenchmarkStats {
              avg: stats.avg,
              min: stats.min,
              max: stats.max,
              p75: stats.p75,
              p99: stats.p99,
              p995: stats.p995,
            },
            options
          )
        );

        self.group_measurements.push((desc, stats.clone()));
      }

      BenchResult::Failed(js_error) => {
        println!(
          "{}",
          mitata::reporter::benchmark_error(
            &desc.name,
            &mitata::reporter::Error {
              stack: None,
              message: format_test_error(js_error),
            },
            options
          )
        )
      }
    };
  }

  fn report_group_summary(&mut self) {
    let options = match self.options.as_ref() {
      None => return,
      Some(options) => options,
    };

    if 2 <= self.group_measurements.len()
      && (self.group.is_some() || (self.group.is_none() && self.baseline))
    {
      println!(
        "\n{}",
        mitata::reporter::summary(
          &self
            .group_measurements
            .iter()
            .map(|(d, s)| mitata::reporter::GroupBenchmark {
              name: d.name.clone(),
              baseline: d.baseline,
              group: d.group.as_deref().unwrap_or("").to_owned(),

              stats: mitata::reporter::BenchmarkStats {
                avg: s.avg,
                min: s.min,
                max: s.max,
                p75: s.p75,
                p99: s.p99,
                p995: s.p995,
              },
            })
            .collect::<Vec<mitata::reporter::GroupBenchmark>>(),
          options
        )
      );
    }

    self.baseline = false;
    self.group_measurements.clear();
  }

  fn report_end(&mut self, _: &BenchReport) {
    self.report_group_summary();
  }
}

/// Type check a collection of module and document specifiers.
async fn check_specifiers(
  ps: &ProcState,
  permissions: Permissions,
  specifiers: Vec<ModuleSpecifier>,
) -> Result<(), AnyError> {
  let lib = ps.options.ts_type_lib_window();
  ps.prepare_module_load(
    specifiers,
    false,
    lib,
    PermissionsContainer::allow_all(),
    PermissionsContainer::new(permissions),
    true,
  )
  .await?;

  Ok(())
}

/// Run a single specifier as an executable bench module.
async fn bench_specifier(
  ps: ProcState,
  permissions: Permissions,
  specifier: ModuleSpecifier,
  channel: UnboundedSender<BenchEvent>,
  options: BenchSpecifierOptions,
) -> Result<(), AnyError> {
  let filter = TestFilter::from_flag(&options.filter);
  let mut worker = create_main_worker_for_test_or_bench(
    &ps,
    specifier.clone(),
    PermissionsContainer::new(permissions),
    vec![ops::bench::init(channel.clone(), filter)],
    Default::default(),
  )
  .await?;

  worker.run_bench_specifier().await
}

/// Test a collection of specifiers with test modes concurrently.
async fn bench_specifiers(
  ps: ProcState,
  permissions: Permissions,
  specifiers: Vec<ModuleSpecifier>,
  options: BenchSpecifierOptions,
) -> Result<(), AnyError> {
  let log_level = ps.options.log_level();

  let (sender, mut receiver) = unbounded_channel::<BenchEvent>();

  let join_handles = specifiers.iter().map(move |specifier| {
    let ps = ps.clone();
    let permissions = permissions.clone();
    let specifier = specifier.clone();
    let sender = sender.clone();
    let options = options.clone();

    tokio::task::spawn_blocking(move || {
      let future = bench_specifier(ps, permissions, specifier, sender, options);

      run_local(future)
    })
  });

  let join_stream = stream::iter(join_handles)
    .buffer_unordered(1)
    .collect::<Vec<Result<Result<(), AnyError>, tokio::task::JoinError>>>();

  let handler = {
    tokio::task::spawn(async move {
      let mut used_only = false;
      let mut report = BenchReport::new();
      let mut reporter = create_reporter(log_level != Some(Level::Error));
      let mut benches = IndexMap::new();

      while let Some(event) = receiver.recv().await {
        match event {
          BenchEvent::Plan(plan) => {
            report.total += plan.total;
            if plan.used_only {
              used_only = true;
            }

            reporter.report_plan(&plan);
          }

          BenchEvent::Register(desc) => {
            reporter.report_register(&desc);
            benches.insert(desc.id, desc);
          }

          BenchEvent::Wait(id) => {
            reporter.report_wait(benches.get(&id).unwrap());
          }

          BenchEvent::Output(output) => {
            reporter.report_output(&output);
          }

          BenchEvent::Result(id, result) => {
            let desc = benches.get(&id).unwrap();
            reporter.report_result(desc, &result);
            match result {
              BenchResult::Ok(stats) => {
                report.measurements.push((desc.clone(), stats));
              }

              BenchResult::Failed(failure) => {
                report.failed += 1;
                report.failures.push((desc.clone(), failure));
              }
            };
          }
        }
      }

      reporter.report_end(&report);

      if used_only {
        return Err(generic_error(
          "Bench failed because the \"only\" option was used",
        ));
      }

      if report.failed > 0 {
        return Err(generic_error("Bench failed"));
      }

      Ok(())
    })
  };

  let (join_results, result) = future::join(join_stream, handler).await;

  // propagate any errors
  for join_result in join_results {
    join_result??;
  }

  result??;

  Ok(())
}

/// Checks if the path has a basename and extension Deno supports for benches.
fn is_supported_bench_path(path: &Path) -> bool {
  if let Some(name) = path.file_stem() {
    let basename = name.to_string_lossy();
    (basename.ends_with("_bench")
      || basename.ends_with(".bench")
      || basename == "bench")
      && is_supported_ext(path)
  } else {
    false
  }
}

pub async fn run_benchmarks(
  cli_options: CliOptions,
  bench_options: BenchOptions,
) -> Result<(), AnyError> {
<<<<<<< HEAD
  let ps = ProcState::from_options(Arc::new(cli_options)).await?;
=======
  let ps = ProcState::build(flags).await?;
  // Various bench files should not share the same permissions in terms of
  // `PermissionsContainer` - otherwise granting/revoking permissions in one
  // file would have impact on other files, which is undesirable.
>>>>>>> fac64478
  let permissions =
    Permissions::from_options(&ps.options.permissions_options())?;

  let specifiers =
    collect_specifiers(&bench_options.files, is_supported_bench_path)?;

  if specifiers.is_empty() {
    return Err(generic_error("No bench modules found"));
  }

  check_specifiers(&ps, permissions.clone(), specifiers.clone()).await?;

  bench_specifiers(
    ps,
    permissions,
    specifiers,
    BenchSpecifierOptions {
      filter: bench_options.filter,
    },
  )
  .await?;

  Ok(())
}

// TODO(bartlomieju): heavy duplication of code with `cli/tools/test.rs`
pub async fn run_benchmarks_with_watch(
  cli_options: CliOptions,
  bench_options: BenchOptions,
) -> Result<(), AnyError> {
<<<<<<< HEAD
  let ps = ProcState::from_options(Arc::new(cli_options)).await?;
=======
  let ps = ProcState::build(flags).await?;
  // Various bench files should not share the same permissions in terms of
  // `PermissionsContainer` - otherwise granting/revoking permissions in one
  // file would have impact on other files, which is undesirable.
>>>>>>> fac64478
  let permissions =
    Permissions::from_options(&ps.options.permissions_options())?;

  let paths_to_watch: Vec<_> = bench_options
    .files
    .include
    .iter()
    .map(PathBuf::from)
    .collect();
  let no_check = ps.options.type_check_mode() == TypeCheckMode::None;

  let resolver = |changed: Option<Vec<PathBuf>>| {
    let paths_to_watch = paths_to_watch.clone();
    let paths_to_watch_clone = paths_to_watch.clone();

    let files_changed = changed.is_some();
    let files = bench_options.files.clone();
    let ps = ps.clone();

    async move {
      let bench_modules = collect_specifiers(&files, is_supported_bench_path)?;

      let mut paths_to_watch = paths_to_watch_clone;
      let mut modules_to_reload = if files_changed {
        Vec::new()
      } else {
        bench_modules
          .iter()
          .map(|url| (url.clone(), ModuleKind::Esm))
          .collect()
      };
      let graph = ps
        .create_graph(
          bench_modules
            .iter()
            .map(|s| (s.clone(), ModuleKind::Esm))
            .collect(),
        )
        .await?;
      graph_valid(&graph, !no_check, ps.options.check_js())?;

      // TODO(@kitsonk) - This should be totally derivable from the graph.
      for specifier in bench_modules {
        fn get_dependencies<'a>(
          graph: &'a deno_graph::ModuleGraph,
          maybe_module: Option<&'a deno_graph::Module>,
          // This needs to be accessible to skip getting dependencies if they're already there,
          // otherwise this will cause a stack overflow with circular dependencies
          output: &mut HashSet<&'a ModuleSpecifier>,
          no_check: bool,
        ) {
          if let Some(module) = maybe_module {
            for dep in module.dependencies.values() {
              if let Some(specifier) = &dep.get_code() {
                if !output.contains(specifier) {
                  output.insert(specifier);
                  get_dependencies(
                    graph,
                    graph.get(specifier),
                    output,
                    no_check,
                  );
                }
              }
              if !no_check {
                if let Some(specifier) = &dep.get_type() {
                  if !output.contains(specifier) {
                    output.insert(specifier);
                    get_dependencies(
                      graph,
                      graph.get(specifier),
                      output,
                      no_check,
                    );
                  }
                }
              }
            }
          }
        }
        // This bench module and all it's dependencies
        let mut modules = HashSet::new();
        modules.insert(&specifier);
        get_dependencies(&graph, graph.get(&specifier), &mut modules, no_check);

        paths_to_watch.extend(
          modules
            .iter()
            .filter_map(|specifier| specifier.to_file_path().ok()),
        );

        if let Some(changed) = &changed {
          for path in changed.iter().filter_map(|path| {
            deno_core::resolve_url_or_path(&path.to_string_lossy()).ok()
          }) {
            if modules.contains(&&path) {
              modules_to_reload.push((specifier, ModuleKind::Esm));
              break;
            }
          }
        }
      }

      Ok((paths_to_watch, modules_to_reload))
    }
    .map(move |result| {
      if files_changed
        && matches!(result, Ok((_, ref modules)) if modules.is_empty())
      {
        ResolutionResult::Ignore
      } else {
        match result {
          Ok((paths_to_watch, modules_to_reload)) => {
            ResolutionResult::Restart {
              paths_to_watch,
              result: Ok(modules_to_reload),
            }
          }
          Err(e) => ResolutionResult::Restart {
            paths_to_watch,
            result: Err(e),
          },
        }
      }
    })
  };

  let operation = |modules_to_reload: Vec<(ModuleSpecifier, ModuleKind)>| {
    let permissions = permissions.clone();
    let ps = ps.clone();
    let filter = bench_options.filter.clone();
    let files = bench_options.files.clone();

    async move {
      let specifiers = collect_specifiers(&files, is_supported_bench_path)?
        .iter()
        .filter(|specifier| contains_specifier(&modules_to_reload, specifier))
        .cloned()
        .collect::<Vec<ModuleSpecifier>>();

      check_specifiers(&ps, permissions.clone(), specifiers.clone()).await?;

      bench_specifiers(
        ps,
        permissions.clone(),
        specifiers,
        BenchSpecifierOptions { filter },
      )
      .await?;

      Ok(())
    }
  };

  file_watcher::watch_func(
    resolver,
    operation,
    file_watcher::PrintConfig {
      job_name: "Bench".to_string(),
      clear_screen: !ps.options.no_clear_screen(),
    },
  )
  .await?;

  Ok(())
}<|MERGE_RESOLUTION|>--- conflicted
+++ resolved
@@ -489,14 +489,10 @@
   cli_options: CliOptions,
   bench_options: BenchOptions,
 ) -> Result<(), AnyError> {
-<<<<<<< HEAD
   let ps = ProcState::from_options(Arc::new(cli_options)).await?;
-=======
-  let ps = ProcState::build(flags).await?;
   // Various bench files should not share the same permissions in terms of
   // `PermissionsContainer` - otherwise granting/revoking permissions in one
   // file would have impact on other files, which is undesirable.
->>>>>>> fac64478
   let permissions =
     Permissions::from_options(&ps.options.permissions_options())?;
 
@@ -527,14 +523,10 @@
   cli_options: CliOptions,
   bench_options: BenchOptions,
 ) -> Result<(), AnyError> {
-<<<<<<< HEAD
   let ps = ProcState::from_options(Arc::new(cli_options)).await?;
-=======
-  let ps = ProcState::build(flags).await?;
   // Various bench files should not share the same permissions in terms of
   // `PermissionsContainer` - otherwise granting/revoking permissions in one
   // file would have impact on other files, which is undesirable.
->>>>>>> fac64478
   let permissions =
     Permissions::from_options(&ps.options.permissions_options())?;
 
