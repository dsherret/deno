--- conflicted
+++ resolved
@@ -1,27 +1,11 @@
 // Copyright 2018-2025 the Deno authors. MIT license.
 
-<<<<<<< HEAD
-use crate::args::BenchFlags;
-use crate::args::CliOptions;
-use crate::args::Flags;
-use crate::colors;
-use crate::display::write_json_to_stdout;
-use crate::factory::SpecifierInfo;
-use crate::factory::WorkspaceFilesFactory;
-use crate::ops;
-use crate::tools::test::format_test_error;
-use crate::tools::test::TestFilter;
-use crate::util::file_watcher;
-use crate::util::fs::collect_specifiers;
-use crate::util::path::is_script_ext;
-use crate::util::path::matches_pattern_or_exact_path;
 use crate::worker::CliMainWorkerFactory;
-=======
 use std::collections::HashSet;
 use std::path::Path;
+use std::path::PathBuf;
 use std::sync::Arc;
 use std::time::Duration;
->>>>>>> 7d660188
 
 use deno_config::glob::WalkEntry;
 use deno_core::error::generic_error;
@@ -46,23 +30,16 @@
 use log::Level;
 use serde::Deserialize;
 use serde::Serialize;
-<<<<<<< HEAD
-use std::collections::HashSet;
-use std::path::Path;
-use std::path::PathBuf;
-use std::sync::Arc;
-use std::time::Duration;
-=======
->>>>>>> 7d660188
 use tokio::sync::mpsc::unbounded_channel;
 use tokio::sync::mpsc::UnboundedSender;
 
 use crate::args::BenchFlags;
+use crate::args::CliOptions;
 use crate::args::Flags;
 use crate::colors;
 use crate::display::write_json_to_stdout;
-use crate::factory::CliFactory;
-use crate::graph_util::has_graph_root_local_dependent_changed;
+use crate::factory::SpecifierInfo;
+use crate::factory::WorkspaceFilesFactory;
 use crate::ops;
 use crate::sys::CliSys;
 use crate::tools::test::format_test_error;
@@ -71,7 +48,6 @@
 use crate::util::fs::collect_specifiers;
 use crate::util::path::is_script_ext;
 use crate::util::path::matches_pattern_or_exact_path;
-use crate::worker::CliMainWorkerFactory;
 
 mod mitata;
 mod reporters;
@@ -291,15 +267,8 @@
 
 /// Test a collection of specifiers with test modes concurrently.
 async fn bench_specifiers(
-<<<<<<< HEAD
   workspace_files_factory: &WorkspaceFilesFactory,
   changed_paths: Option<&HashSet<PathBuf>>,
-=======
-  worker_factory: Arc<CliMainWorkerFactory>,
-  permissions: &Permissions,
-  permissions_desc_parser: &Arc<RuntimePermissionDescriptorParser<CliSys>>,
-  specifiers: Vec<ModuleSpecifier>,
->>>>>>> 7d660188
   options: BenchSpecifierOptions,
 ) -> Result<(), AnyError> {
   let mut specifiers_with_services = vec![];
@@ -466,7 +435,7 @@
   bench_flags: BenchFlags,
 ) -> Result<(), AnyError> {
   let log_level = flags.log_level;
-  let cli_options = CliOptions::from_flags(flags)?;
+  let cli_options = CliOptions::from_flags(&CliSys::default(), flags)?;
   let workspace_dirs_with_files = cli_options
     .resolve_bench_options_for_members(&bench_flags)?
     .into_iter()
@@ -539,7 +508,7 @@
       watcher_communicator.show_path_changed(changed_paths.clone());
       Ok(async move {
         let log_level: Option<Level> = flags.log_level;
-        let cli_options = CliOptions::from_flags(flags)?;
+        let cli_options = CliOptions::from_flags(&CliSys::default(), flags)?;
         let workspace_dirs_with_files = cli_options
           .resolve_bench_options_for_members(&bench_flags)?
           .into_iter()
