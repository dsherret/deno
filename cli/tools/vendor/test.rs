--- conflicted
+++ resolved
@@ -20,12 +20,7 @@
 use import_map::ImportMap;
 
 use crate::cache::ParsedSourceCache;
-<<<<<<< HEAD
-use crate::cache::ParsedSourceCacheOptions;
-use crate::npm::NpmRegistryApi;
-=======
 use crate::npm::CliNpmRegistryApi;
->>>>>>> 1564595f
 use crate::npm::NpmResolution;
 use crate::npm::PackageJsonDepsInstaller;
 use crate::resolver::CliGraphResolver;
@@ -223,15 +218,7 @@
     let output_dir = make_path("/vendor");
     let roots = self.entry_points.clone();
     let loader = self.loader.clone();
-<<<<<<< HEAD
-    let parsed_source_cache =
-      ParsedSourceCache::new(ParsedSourceCacheOptions {
-        sql_cache_path: None,
-        use_analysis_parser: false,
-      });
-=======
     let parsed_source_cache = ParsedSourceCache::new_in_memory();
->>>>>>> 1564595f
     let analyzer = parsed_source_cache.as_analyzer();
     let graph = build_test_graph(
       roots,
