--- conflicted
+++ resolved
@@ -31,13 +31,9 @@
 use crate::cache::Caches;
 use crate::cache::FastInsecureHasher;
 use crate::cache::TypeCheckCache;
-<<<<<<< HEAD
 use crate::factory::SpecifierInfo;
 use crate::factory::WorkspaceFilesFactory;
-=======
-use crate::factory::CliFactory;
 use crate::graph_util::maybe_additional_sloppy_imports_message;
->>>>>>> 9ad0d4c3
 use crate::graph_util::BuildFastCheckGraphOptions;
 use crate::graph_util::ModuleGraphBuilder;
 use crate::node::CliNodeResolver;
@@ -228,12 +224,35 @@
       )?;
     }
 
-    let filter_remote_diagnostics = |d: &tsc::Diagnostic| {
+    let is_visible_diagnostic = |d: &tsc::Diagnostic| {
       if self.is_remote_diagnostic(d) {
-        type_check_mode == TypeCheckMode::All && d.include_when_remote()
-      } else {
-        true
-      }
+        return type_check_mode == TypeCheckMode::All
+          && d.include_when_remote()
+          && self
+            .cli_options
+            .scope_options
+            .as_ref()
+            .map(|o| o.scope.is_none())
+            .unwrap_or(true);
+      }
+      let Some(scope_options) = &self.cli_options.scope_options else {
+        return true;
+      };
+      let Some(specifier) = d
+        .file_name
+        .as_ref()
+        .and_then(|s| ModuleSpecifier::parse(s).ok())
+      else {
+        return true;
+      };
+      if specifier.scheme() != "file" {
+        return true;
+      }
+      let scope = scope_options
+        .all_scopes
+        .iter()
+        .rfind(|s| specifier.as_str().starts_with(s.as_str()));
+      scope == scope_options.scope.as_ref()
     };
     let TscRoots {
       roots: root_names,
@@ -248,8 +267,7 @@
       &ts_config,
     );
 
-    let missing_diagnostics =
-      missing_diagnostics.filter(filter_remote_diagnostics);
+    let missing_diagnostics = missing_diagnostics.filter(is_visible_diagnostic);
 
     if root_names.is_empty() && missing_diagnostics.is_empty() {
       return Ok((graph.into(), Default::default()));
@@ -303,44 +321,11 @@
       check_mode: type_check_mode,
     })?;
 
-<<<<<<< HEAD
-    let mut diagnostics = response.diagnostics.filter(|d| {
-      if self.is_remote_diagnostic(d) {
-        return type_check_mode == TypeCheckMode::All
-          && d.include_when_remote()
-          && self
-            .cli_options
-            .scope_options
-            .as_ref()
-            .map(|o| o.scope.is_none())
-            .unwrap_or(true);
-      }
-      let Some(scope_options) = &self.cli_options.scope_options else {
-        return true;
-      };
-      let Some(specifier) = d
-        .file_name
-        .as_ref()
-        .and_then(|s| ModuleSpecifier::parse(s).ok())
-      else {
-        return true;
-      };
-      if specifier.scheme() != "file" {
-        return true;
-      }
-      let scope = scope_options
-        .all_scopes
-        .iter()
-        .rfind(|s| specifier.as_str().starts_with(s.as_str()));
-      scope == scope_options.scope.as_ref()
-    });
-=======
     let response_diagnostics =
-      response.diagnostics.filter(filter_remote_diagnostics);
+      response.diagnostics.filter(is_visible_diagnostic);
 
     let mut diagnostics = missing_diagnostics;
     diagnostics.extend(response_diagnostics);
->>>>>>> 9ad0d4c3
 
     diagnostics.apply_fast_check_source_maps(&graph);
 
