--- conflicted
+++ resolved
@@ -1270,11 +1270,7 @@
       if let Some(package_json_deps) = &maybe_package_json_deps {
         // We need to ensure the hashing is deterministic so explicitly type
         // this in order to catch if the type of package_json_deps ever changes
-<<<<<<< HEAD
         // from a deterministic IndexMap to something else.
-=======
-        // from a sorted/deterministic IndexMap to something else.
->>>>>>> 1619932a
         let package_json_deps: &IndexMap<_, _> = *package_json_deps;
         for (key, value) in package_json_deps {
           hasher.write_hashable(key);
