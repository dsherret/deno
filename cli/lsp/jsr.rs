// Copyright 2018-2024 the Deno authors. All rights reserved. MIT license.

use crate::args::jsr_api_url;
use crate::args::jsr_url;
use crate::file_fetcher::FileFetcher;
use crate::jsr::partial_jsr_package_version_info_from_slice;
use crate::jsr::JsrFetchResolver;
use dashmap::DashMap;
use deno_cache_dir::HttpCache;
use deno_core::anyhow::anyhow;
use deno_core::error::AnyError;
use deno_core::serde_json;
use deno_graph::packages::JsrPackageInfo;
use deno_graph::packages::JsrPackageInfoVersion;
use deno_graph::packages::JsrPackageVersionInfo;
use deno_graph::ModuleSpecifier;
use deno_runtime::deno_permissions::PermissionsContainer;
use deno_semver::jsr::JsrPackageReqReference;
use deno_semver::package::PackageNv;
use deno_semver::package::PackageReq;
use deno_semver::Version;
use serde::Deserialize;
use std::collections::HashMap;
use std::sync::Arc;

use super::config::ConfigData;
use super::search::PackageSearchApi;
use super::urls::resolve_destination_from_lsp_url;

/// Keep in sync with `JsrFetchResolver`!
#[derive(Debug)]
pub struct JsrCacheResolver {
  nv_by_req: DashMap<PackageReq, Option<PackageNv>>,
  /// The `module_graph` fields of the version infos should be forcibly absent.
  /// It can be large and we don't want to store it.
  info_by_nv: DashMap<PackageNv, Option<Arc<JsrPackageVersionInfo>>>,
  info_by_name: DashMap<String, Option<Arc<JsrPackageInfo>>>,
  workspace_scope_by_name: HashMap<String, ModuleSpecifier>,
  cache: Arc<dyn HttpCache>,
}

impl JsrCacheResolver {
  pub fn new(
    cache: Arc<dyn HttpCache>,
    config_data: Option<&ConfigData>,
  ) -> Self {
    let nv_by_req = DashMap::new();
    let info_by_nv = DashMap::new();
    let info_by_name = DashMap::new();
    let mut workspace_scope_by_name = HashMap::new();
    if let Some(config_data) = config_data {
      for jsr_pkg_config in config_data.member_dir.workspace.jsr_packages() {
        let Some(exports) = &jsr_pkg_config.config_file.json.exports else {
          continue;
        };
        let Some(version) = &jsr_pkg_config.config_file.json.version else {
          continue;
        };
        let Ok(version) = Version::parse_standard(version) else {
          continue;
        };
        let nv = PackageNv {
          name: jsr_pkg_config.name.clone(),
          version: version.clone(),
        };
        info_by_name.insert(
          nv.name.clone(),
          Some(Arc::new(JsrPackageInfo {
            versions: [(
              nv.version.clone(),
              JsrPackageInfoVersion { yanked: false },
            )]
            .into_iter()
            .collect(),
          })),
        );
        info_by_nv.insert(
          nv.clone(),
          Some(Arc::new(JsrPackageVersionInfo {
            exports: exports.clone(),
            module_graph_1: None,
            module_graph_2: None,
            manifest: Default::default(),
          })),
        );
        workspace_scope_by_name.insert(
          nv.name.clone(),
          ModuleSpecifier::from_directory_path(
            jsr_pkg_config.config_file.dir_path(),
          )
          .unwrap(),
        );
      }
    }
    if let Some(lockfile) = config_data.and_then(|d| d.lockfile.as_ref()) {
      for (dep_req, version) in &lockfile.lock().content.packages.specifiers {
        let req = match dep_req.kind {
          deno_semver::package::PackageKind::Jsr => &dep_req.req,
          deno_semver::package::PackageKind::Npm => {
            continue;
          }
        };
        let Ok(version) = Version::parse_standard(version) else {
          continue;
        };
        nv_by_req.insert(
          req.clone(),
          Some(PackageNv {
            name: req.name.clone(),
            version,
          }),
        );
      }
    }
    Self {
      nv_by_req,
      info_by_nv,
      info_by_name,
      workspace_scope_by_name,
      cache: cache.clone(),
    }
  }

  pub fn req_to_nv(&self, req: &PackageReq) -> Option<PackageNv> {
    if let Some(nv) = self.nv_by_req.get(req) {
      return nv.value().clone();
    }
    let maybe_get_nv = || {
      let name = req.name.clone();
      let package_info = self.package_info(&name)?;
      // Find the first matching version of the package which is cached.
      let mut versions = package_info.versions.keys().collect::<Vec<_>>();
      versions.sort();
      let version = versions
        .into_iter()
        .rev()
        .find(|v| {
          if req.version_req.tag().is_some() || !req.version_req.matches(v) {
            return false;
          }
          let nv = PackageNv {
            name: name.clone(),
            version: (*v).clone(),
          };
          self.package_version_info(&nv).is_some()
        })
        .cloned()?;
      Some(PackageNv { name, version })
    };
    let nv = maybe_get_nv();
    self.nv_by_req.insert(req.clone(), nv.clone());
    nv
  }

  pub fn jsr_to_resource_url(
    &self,
    req_ref: &JsrPackageReqReference,
  ) -> Option<ModuleSpecifier> {
    let req = req_ref.req().clone();
    let maybe_nv = self.req_to_nv(&req);
    let nv = maybe_nv.as_ref()?;
    let info = self.package_version_info(nv)?;
    let path = info.export(&req_ref.export_name())?;
    if let Some(workspace_scope) = self.workspace_scope_by_name.get(&nv.name) {
      workspace_scope.join(path).ok()
    } else {
      jsr_url()
        .join(&format!("{}/{}/{}", &nv.name, &nv.version, &path))
        .ok()
    }
  }

  pub fn lookup_export_for_path(
    &self,
    nv: &PackageNv,
    path: &str,
  ) -> Option<String> {
    let info = self.package_version_info(nv)?;
    let path = path.strip_prefix("./").unwrap_or(path);
    let mut sloppy_fallback = None;
    for (export, path_) in info.exports() {
      let path_ = path_.strip_prefix("./").unwrap_or(path_);
      if path_ == path {
        return Some(export.strip_prefix("./").unwrap_or(export).to_string());
      }
      // TSC in some cases will suggest a `.js` import path for a `.d.ts` source
      // file.
      if sloppy_fallback.is_none() {
        let path = path
          .strip_suffix(".js")
          .or_else(|| path.strip_suffix(".mjs"))
          .or_else(|| path.strip_suffix(".cjs"))
          .unwrap_or(path);
        let path_ = path_
          .strip_suffix(".d.ts")
          .or_else(|| path_.strip_suffix(".d.mts"))
          .or_else(|| path_.strip_suffix(".d.cts"))
          .unwrap_or(path_);
        if path_ == path {
          sloppy_fallback =
            Some(export.strip_prefix("./").unwrap_or(export).to_string());
        }
      }
    }
    sloppy_fallback
  }

  pub fn lookup_req_for_nv(&self, nv: &PackageNv) -> Option<PackageReq> {
    for entry in self.nv_by_req.iter() {
      let Some(nv_) = entry.value() else {
        continue;
      };
      if nv_ == nv {
        return Some(entry.key().clone());
      }
    }
    None
  }

  pub fn package_info(&self, name: &str) -> Option<Arc<JsrPackageInfo>> {
    if let Some(info) = self.info_by_name.get(name) {
      return info.value().clone();
    }
    let read_cached_package_info = || {
      let meta_url = jsr_url().join(&format!("{}/meta.json", name)).ok()?;
      let meta_bytes = read_cached_url(&meta_url, &self.cache)?;
      serde_json::from_slice::<JsrPackageInfo>(&meta_bytes).ok()
    };
    let info = read_cached_package_info().map(Arc::new);
    self.info_by_name.insert(name.to_string(), info.clone());
    info
  }

  pub fn package_version_info(
    &self,
    nv: &PackageNv,
  ) -> Option<Arc<JsrPackageVersionInfo>> {
    if let Some(info) = self.info_by_nv.get(nv) {
      return info.value().clone();
    }
    let read_cached_package_version_info = || {
      let meta_url = jsr_url()
        .join(&format!("{}/{}_meta.json", &nv.name, &nv.version))
        .ok()?;
      let meta_bytes = read_cached_url(&meta_url, &self.cache)?;
      partial_jsr_package_version_info_from_slice(&meta_bytes).ok()
    };
    let info = read_cached_package_version_info().map(Arc::new);
    self.info_by_nv.insert(nv.clone(), info.clone());
    info
  }

  pub fn did_cache(&self) {
    self.nv_by_req.retain(|_, nv| nv.is_some());
    self.info_by_nv.retain(|_, info| info.is_some());
    self.info_by_name.retain(|_, info| info.is_some());
  }
}

fn read_cached_url(
  url: &ModuleSpecifier,
  cache: &Arc<dyn HttpCache>,
) -> Option<Vec<u8>> {
  cache
<<<<<<< HEAD
    .get(
      &cache
        .cache_item_key(url, resolve_destination_from_lsp_url(url))
        .ok()?,
      None,
    )
=======
    .get(&cache.cache_item_key(url).ok()?, None)
>>>>>>> a4707f7f
    .ok()?
    .map(|f| f.content)
}

#[derive(Debug)]
pub struct CliJsrSearchApi {
  file_fetcher: Arc<FileFetcher>,
  resolver: JsrFetchResolver,
  search_cache: DashMap<String, Arc<Vec<String>>>,
  versions_cache: DashMap<String, Arc<Vec<Version>>>,
  exports_cache: DashMap<PackageNv, Arc<Vec<String>>>,
}

impl CliJsrSearchApi {
  pub fn new(file_fetcher: Arc<FileFetcher>) -> Self {
    let resolver = JsrFetchResolver::new(file_fetcher.clone());
    Self {
      file_fetcher,
      resolver,
      search_cache: Default::default(),
      versions_cache: Default::default(),
      exports_cache: Default::default(),
    }
  }

  pub fn get_resolver(&self) -> &JsrFetchResolver {
    &self.resolver
  }

  pub fn clear_cache(&self) {
    self.file_fetcher.clear_memory_files();
    self.search_cache.clear();
    self.versions_cache.clear();
    self.exports_cache.clear();
  }
}

#[async_trait::async_trait]
impl PackageSearchApi for CliJsrSearchApi {
  async fn search(&self, query: &str) -> Result<Arc<Vec<String>>, AnyError> {
    if let Some(names) = self.search_cache.get(query) {
      return Ok(names.clone());
    }
    let mut search_url = jsr_api_url().join("packages")?;
    search_url.query_pairs_mut().append_pair("query", query);
    let file_fetcher = self.file_fetcher.clone();
    // spawn due to the lsp's `Send` requirement
    let file = deno_core::unsync::spawn(async move {
      file_fetcher
        .fetch(&search_url, &PermissionsContainer::allow_all())
        .await?
        .into_text_decoded()
    })
    .await??;
    let names = Arc::new(parse_jsr_search_response(&file.source)?);
    self.search_cache.insert(query.to_string(), names.clone());
    Ok(names)
  }

  async fn versions(&self, name: &str) -> Result<Arc<Vec<Version>>, AnyError> {
    if let Some(versions) = self.versions_cache.get(name) {
      return Ok(versions.clone());
    }
    let info = self
      .resolver
      .package_info(name)
      .await
      .ok_or_else(|| anyhow!("JSR package info not found: {}", name))?;
    let mut versions = info.versions.keys().cloned().collect::<Vec<_>>();
    versions.sort();
    versions.reverse();
    let versions = Arc::new(versions);
    self
      .versions_cache
      .insert(name.to_string(), versions.clone());
    Ok(versions)
  }

  async fn exports(
    &self,
    nv: &PackageNv,
  ) -> Result<Arc<Vec<String>>, AnyError> {
    if let Some(exports) = self.exports_cache.get(nv) {
      return Ok(exports.clone());
    }
    let info = self
      .resolver
      .package_version_info(nv)
      .await
      .ok_or_else(|| anyhow!("JSR package version info not found: {}", nv))?;
    let mut exports = info
      .exports()
      .map(|(n, _)| n.to_string())
      .collect::<Vec<_>>();
    exports.sort();
    let exports = Arc::new(exports);
    self.exports_cache.insert(nv.clone(), exports.clone());
    Ok(exports)
  }
}

fn parse_jsr_search_response(source: &str) -> Result<Vec<String>, AnyError> {
  #[derive(Debug, Deserialize)]
  #[serde(rename_all = "camelCase")]
  struct Item {
    scope: String,
    name: String,
    version_count: usize,
  }
  #[derive(Debug, Deserialize)]
  #[serde(rename_all = "camelCase")]
  struct Response {
    items: Vec<Item>,
  }
  let items = serde_json::from_str::<Response>(source)?.items;
  Ok(
    items
      .into_iter()
      .filter(|i| i.version_count > 0)
      .map(|i| format!("@{}/{}", i.scope, i.name))
      .collect(),
  )
}<|MERGE_RESOLUTION|>--- conflicted
+++ resolved
@@ -262,16 +262,12 @@
   cache: &Arc<dyn HttpCache>,
 ) -> Option<Vec<u8>> {
   cache
-<<<<<<< HEAD
     .get(
       &cache
         .cache_item_key(url, resolve_destination_from_lsp_url(url))
         .ok()?,
       None,
     )
-=======
-    .get(&cache.cache_item_key(url).ok()?, None)
->>>>>>> a4707f7f
     .ok()?
     .map(|f| f.content)
 }
