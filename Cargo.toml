--- conflicted
+++ resolved
@@ -102,11 +102,7 @@
 console_static_text = "=0.8.1"
 data-encoding = "2.3.3"
 data-url = "=0.3.0"
-<<<<<<< HEAD
 deno_cache_dir = "=0.10.3"
-=======
-deno_cache_dir = "=0.11.0"
->>>>>>> eeddac17
 deno_package_json = { version = "=0.1.1", default-features = false }
 dlopen2 = "0.6.1"
 ecb = "=0.1.2"
@@ -397,14 +393,10 @@
 [profile.release.package.zstd]
 opt-level = 3
 [profile.release.package.zstd-sys]
-<<<<<<< HEAD
 opt-level = 3
 
 [patch.crates-io]
 deno_cache_dir = { path = "../deno_cache_dir/rs_lib" }
 deno_graph = { path = "../deno_graph" }
 deno_doc = { path = "../deno_doc" }
-deno_emit = { path = "../deno_emit/rs-lib" }
-=======
-opt-level = 3
->>>>>>> eeddac17
+deno_emit = { path = "../deno_emit/rs-lib" }