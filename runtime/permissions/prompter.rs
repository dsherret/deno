--- conflicted
+++ resolved
@@ -334,15 +334,6 @@
         )
         .unwrap();
       }
-<<<<<<< HEAD
-      let msg = if !is_unary {
-        format!("Specify the required permissions during compile time using `deno compile --allow-{name}`.")
-      } else {
-        format!("Run again with --allow-{name} to bypass this prompt.")
-      };
-      writeln!(&mut output, "├ {}", colors::italic(&msg)).unwrap();
-      write!(&mut output, "└ {}", colors::bold("Allow?")).unwrap();
-=======
       let msg = format!(
         "Learn more at: {}",
         colors::cyan_with_underline(&format!(
@@ -351,10 +342,13 @@
         ))
       );
       writeln!(&mut output, "┠─ {}", colors::italic(&msg)).unwrap();
-      let msg = format!("Run again with --allow-{name} to bypass this prompt.");
+        let msg = if !is_unary {
+            format!("Specify the required permissions during compile time using `deno compile --allow-{name}`.")
+        } else {
+            format!("Run again with --allow-{name} to bypass this prompt.")
+        };
       writeln!(&mut output, "┠─ {}", colors::italic(&msg)).unwrap();
       write!(&mut output, "┗ {}", colors::bold("Allow?")).unwrap();
->>>>>>> 7ca95fc9
       write!(&mut output, " {opts} > ").unwrap();
 
       stderr_lock.write_all(output.as_bytes()).unwrap();
