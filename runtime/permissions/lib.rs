--- conflicted
+++ resolved
@@ -1817,26 +1817,7 @@
     api_name: Option<&str>,
   ) -> Result<(), PermissionDeniedError> {
     skip_check_if_is_permission_fully_granted!(self);
-<<<<<<< HEAD
-
-    let env_desc = EnvDescriptor::new(env);
-    let mut matched = false;
-
-    for desc in &self.granted_list {
-      if desc.matches(env) {
-        matched = true;
-        break;
-      }
-    }
-
-    if matched {
-      self.granted_list.insert(env_desc);
-    }
-
-    self.check_desc(Some(&EnvDescriptor::new(env)), false, api_name)
-=======
     self.check_desc(Some(&EnvQueryDescriptor::new(env)), false, api_name)
->>>>>>> 372266b9
   }
 
   pub fn check_all(&mut self) -> Result<(), PermissionDeniedError> {
